--- conflicted
+++ resolved
@@ -1,1997 +1,1991 @@
-from bitcoin import ecdsa_raw_sign
-from bitcoin import ecdsa_raw_verify
-from bitcoin import der_decode_sig
-from bitcoin import compress
-from bitcoin import privkey_to_pubkey
-from bitcoin import pubkey_to_address
-from bitcoin import der_encode_sig
+from bitcoin import ecdsa_raw_sign
+from bitcoin import ecdsa_raw_verify
+from bitcoin import der_decode_sig
+from bitcoin import compress
+from bitcoin import privkey_to_pubkey
+from bitcoin import pubkey_to_address
+from bitcoin import der_encode_sig
+
+from .utils import is_valid_hash
+from .utils import is_valid_block_representation
+from .utils import is_valid_coin_symbol
+from .utils import is_valid_wallet_name
+from .utils import is_valid_address_for_coinsymbol
+from .utils import coin_symbol_from_mkey
+from .utils import double_sha256
+from .utils import compress_txn_outputs
+from .utils import get_txn_outputs_dict
+from .utils import uses_only_hash_chars
+
+from .constants import COIN_SYMBOL_MAPPINGS
+
+from dateutil import parser
+
+import requests
+
+import logging
+
+
+BLOCKCYPHER_DOMAIN = 'https://api.blockcypher.com'
+ENDPOINT_VERSION = 'v1'
+
+
+TIMEOUT_IN_SECONDS = 10
+
+
+logger = logging.getLogger(__name__)
+
+'''
+# For debugging:
+# https://docs.python.org/3/howto/logging.html#configuring-logging
+logger.setLevel(logging.DEBUG)
+ch = logging.StreamHandler()
+ch.setLevel(logging.DEBUG)
+logger.addHandler(ch)
+'''
+
+
+def get_token_info(api_key):
+    assert api_key
+
+    url = '%s/%s/tokens/%s' % (BLOCKCYPHER_DOMAIN, ENDPOINT_VERSION, api_key)
+
+    r = requests.get(url, verify=True, timeout=TIMEOUT_IN_SECONDS)
+
+    return r.json()
+
+
+def _clean_tx(response_dict):
+    ''' Pythonize a blockcypher API response '''
+    confirmed_txrefs = []
+    for confirmed_txref in response_dict.get('txrefs', []):
+        confirmed_txref['confirmed'] = parser.parse(confirmed_txref['confirmed'])
+        confirmed_txrefs.append(confirmed_txref)
+    response_dict['txrefs'] = confirmed_txrefs
+
+    unconfirmed_txrefs = []
+    for unconfirmed_txref in response_dict.get('unconfirmed_txrefs', []):
+        unconfirmed_txref['received'] = parser.parse(unconfirmed_txref['received'])
+        unconfirmed_txrefs.append(unconfirmed_txref)
+    response_dict['unconfirmed_txrefs'] = unconfirmed_txrefs
+
+    return response_dict
+
+
+def _clean_block(response_dict):
+    ''' Pythonize a blockcypher API response '''
+    response_dict['received_time'] = parser.parse(response_dict['received_time'])
+    response_dict['time'] = parser.parse(response_dict['time'])
+
+    return response_dict
+
+
+def get_address_details(address, coin_symbol='btc', txn_limit=None, api_key=None, before_bh=None, after_bh=None, unspent_only=False, confirmations=0):
+    '''
+    Takes an address and coin_symbol and returns the address details
+
+    Optional:
+      - txn_limit: # transactions to include
+      - before_bh: filters response to only include transactions below before
+      height in the blockchain.
+      - confirmations: returns the balance and TXRefs that have this number
+      of confirmations
+
+    For batching a list of addresses, see get_addresses_details
+    '''
+
+    assert is_valid_address_for_coinsymbol(
+            b58_address=address,
+            coin_symbol=coin_symbol), address
+
+    url = '%s/%s/%s/%s/addrs/%s' % (
+            BLOCKCYPHER_DOMAIN,
+            ENDPOINT_VERSION,
+            COIN_SYMBOL_MAPPINGS[coin_symbol]['blockcypher_code'],
+            COIN_SYMBOL_MAPPINGS[coin_symbol]['blockcypher_network'],
+            address)
+    logger.info(url)
+
+    params = {}
+    if txn_limit:
+        params['limit'] = txn_limit
+    if api_key:
+        params['token'] = api_key
+    if before_bh:
+        params['before'] = before_bh
+    if after_bh:
+        params['after'] = after_bh
+    if confirmations:
+        params['confirmations'] = confirmations
+    if unspent_only:
+        params['unspentOnly'] = unspent_only
 
-from .utils import is_valid_hash
-from .utils import is_valid_block_representation
-from .utils import is_valid_coin_symbol
-from .utils import is_valid_wallet_name
-from .utils import is_valid_address_for_coinsymbol
-from .utils import coin_symbol_from_mkey
-from .utils import double_sha256
-from .utils import compress_txn_outputs
-from .utils import get_txn_outputs_dict
-from .utils import uses_only_hash_chars
+    r = requests.get(url, params=params, verify=True, timeout=TIMEOUT_IN_SECONDS)
 
-from .constants import COIN_SYMBOL_MAPPINGS
-
-from dateutil import parser
-
-import requests
-
-import logging
-
-
-BLOCKCYPHER_DOMAIN = 'https://api.blockcypher.com'
-ENDPOINT_VERSION = 'v1'
-
-
-TIMEOUT_IN_SECONDS = 10
-
-
-logger = logging.getLogger(__name__)
-
-'''
-# For debugging:
-# https://docs.python.org/3/howto/logging.html#configuring-logging
-logger.setLevel(logging.DEBUG)
-ch = logging.StreamHandler()
-ch.setLevel(logging.DEBUG)
-logger.addHandler(ch)
-'''
-
-
-def get_token_info(api_key):
-    assert api_key
-
-    url = '%s/%s/tokens/%s' % (BLOCKCYPHER_DOMAIN, ENDPOINT_VERSION, api_key)
-
-    r = requests.get(url, verify=True, timeout=TIMEOUT_IN_SECONDS)
-
-    return r.json()
-
-
-def _clean_tx(response_dict):
-    ''' Pythonize a blockcypher API response '''
-    confirmed_txrefs = []
-    for confirmed_txref in response_dict.get('txrefs', []):
-        confirmed_txref['confirmed'] = parser.parse(confirmed_txref['confirmed'])
-        confirmed_txrefs.append(confirmed_txref)
-    response_dict['txrefs'] = confirmed_txrefs
-
-    unconfirmed_txrefs = []
-    for unconfirmed_txref in response_dict.get('unconfirmed_txrefs', []):
-        unconfirmed_txref['received'] = parser.parse(unconfirmed_txref['received'])
-        unconfirmed_txrefs.append(unconfirmed_txref)
-    response_dict['unconfirmed_txrefs'] = unconfirmed_txrefs
-
-    return response_dict
-
-
-def _clean_block(response_dict):
-    ''' Pythonize a blockcypher API response '''
-    response_dict['received_time'] = parser.parse(response_dict['received_time'])
-    response_dict['time'] = parser.parse(response_dict['time'])
-
-    return response_dict
-
-
-<<<<<<< HEAD
-def get_address_details(address, coin_symbol='btc', txn_limit=None, api_key=None, before_bh=None, after_bh=None, confirmations=0):
-=======
-def get_address_details(address, coin_symbol='btc', txn_limit=None, api_key=None, before_bh=None, confirmations=0, unspent_only=False):
->>>>>>> ff815299
+    return _clean_tx(response_dict=r.json())
+
+
+def get_addresses_details(address_list, coin_symbol='btc', txn_limit=None, api_key=None, before_bh=None, after_bh=None, unspent_only=False, confirmations=0):
     '''
-    Takes an address and coin_symbol and returns the address details
-
-    Optional:
-      - txn_limit: # transactions to include
-      - before_bh: filters response to only include transactions below before
-      height in the blockchain.
-      - confirmations: returns the balance and TXRefs that have this number
-      of confirmations
-
-    For batching a list of addresses, see get_addresses_details
+    Batch version of get_address_details
     '''
-
-    assert is_valid_address_for_coinsymbol(
-            b58_address=address,
-            coin_symbol=coin_symbol), address
-
-    url = '%s/%s/%s/%s/addrs/%s' % (
-            BLOCKCYPHER_DOMAIN,
-            ENDPOINT_VERSION,
-            COIN_SYMBOL_MAPPINGS[coin_symbol]['blockcypher_code'],
-            COIN_SYMBOL_MAPPINGS[coin_symbol]['blockcypher_network'],
-            address)
-    logger.info(url)
-
-    params = {}
-    if txn_limit:
-        params['limit'] = txn_limit
-    if api_key:
-        params['token'] = api_key
-    if before_bh:
-        params['before'] = before_bh
-    if after_bh:
-        params['after'] = after_bh
-    if confirmations:
-        params['confirmations'] = confirmations
-    if unspent_only:
-        params['unspentOnly'] = unspent_only
-        
-
-    r = requests.get(url, params=params, verify=True, timeout=TIMEOUT_IN_SECONDS)
-
-    return _clean_tx(response_dict=r.json())
-
-
-<<<<<<< HEAD
-def get_addresses_details(address_list, coin_symbol='btc', txn_limit=None, api_key=None, before_bh=None, after_bh=None, confirmations=0):
-=======
-def get_addresses_details(address_list, coin_symbol='btc', txn_limit=None, api_key=None, before_bh=None, confirmations=0, unspent_only=False):
->>>>>>> ff815299
-
-    for address in address_list:
-        assert is_valid_address_for_coinsymbol(
-                b58_address=address,
-                coin_symbol=coin_symbol), address
-
-    url = '%s/%s/%s/%s/addrs/%s' % (
-            BLOCKCYPHER_DOMAIN,
-            ENDPOINT_VERSION,
-            COIN_SYMBOL_MAPPINGS[coin_symbol]['blockcypher_code'],
-            COIN_SYMBOL_MAPPINGS[coin_symbol]['blockcypher_network'],
-            ';'.join([str(addr) for addr in address_list]))
-    logger.info(url)
-
-    params = {}
-    if txn_limit:
-        params['limit'] = txn_limit
-    if api_key:
-        params['token'] = api_key
-    if before_bh:
-        params['before'] = before_bh
-    if after_bh:
-        params['after'] = after_bh
-    if confirmations:
-        params['confirmations'] = confirmations
-    if unspent_only:
-        params['unspentOnly'] = unspent_only
-
-    r = requests.get(url, params=params, verify=True, timeout=TIMEOUT_IN_SECONDS)
-
-    cleaned_dict_list = []
-    for response_dict in r.json():
-        cleaned_dict_list.append(_clean_tx(response_dict=response_dict))
-    return cleaned_dict_list
-
-
-def get_address_full(address, coin_symbol='btc', txn_limit=None, api_key=None, before_bh=None):
-
-    assert is_valid_address_for_coinsymbol(
-            b58_address=address,
-            coin_symbol=coin_symbol), address
-
-    url = '%s/%s/%s/%s/addrs/%s/full' % (
-            BLOCKCYPHER_DOMAIN,
-            ENDPOINT_VERSION,
-            COIN_SYMBOL_MAPPINGS[coin_symbol]['blockcypher_code'],
-            COIN_SYMBOL_MAPPINGS[coin_symbol]['blockcypher_network'],
-            address)
-    logger.info(url)
-
-    params = {}
-    if txn_limit:
-        params['limit'] = txn_limit
-    if api_key:
-        params['token'] = api_key
-    if before_bh:
-        params['before'] = before_bh
-
-    r = requests.get(url, params=params, verify=True, timeout=TIMEOUT_IN_SECONDS)
-
-    response_dict = r.json()
-
-    txs = []
-    for tx in response_dict['txs']:
-        if 'confirmed' in tx:
-            tx['confirmed'] = parser.parse(tx['confirmed'])
-        if 'received' in tx:
-            tx['received'] = parser.parse(tx['received'])
-
-        txs.append(tx)
-
-    response_dict['txs'] = txs
-
-    return response_dict
-
-
-def get_wallet_transactions(wallet_name, api_key, coin_symbol='btc',
-        before_bh=None, txn_limit=None, confirmations=0):
-    '''
-    Takes a wallet, api_key, coin_symbol and returns the wallet's details
-
-    Optional:
-      - txn_limit: # transactions to include
-      - before_bh: filters response to only include transactions below before
-      height in the blockchain.
-      - confirmations: returns the balance and TXRefs that have this number
-      of confirmations
-    '''
-
-    assert len(wallet_name) <= 25, wallet_name
-    assert api_key
-    assert is_valid_coin_symbol(coin_symbol=coin_symbol)
-
-    url = '%s/%s/%s/%s/addrs/%s' % (
-            BLOCKCYPHER_DOMAIN,
-            ENDPOINT_VERSION,
-            COIN_SYMBOL_MAPPINGS[coin_symbol]['blockcypher_code'],
-            COIN_SYMBOL_MAPPINGS[coin_symbol]['blockcypher_network'],
-            wallet_name)
-    logger.info(url)
-
-    params = {}
-    if txn_limit:
-        params['limit'] = txn_limit
-    if api_key:
-        params['token'] = api_key
-    if before_bh:
-        params['before'] = before_bh
-    if confirmations:
-        params['confirmations'] = confirmations
-
-    r = requests.get(url, params=params, verify=True, timeout=TIMEOUT_IN_SECONDS)
-
-    return _clean_tx(r.json())
-
-
-def get_address_overview(address, coin_symbol='btc', api_key=None):
-    '''
-    Takes an address and coin_symbol and return the address details
-    '''
-
-    assert is_valid_address_for_coinsymbol(b58_address=address,
-            coin_symbol=coin_symbol)
-
-    url = '%s/%s/%s/%s/addrs/%s/balance' % (
-            BLOCKCYPHER_DOMAIN,
-            ENDPOINT_VERSION,
-            COIN_SYMBOL_MAPPINGS[coin_symbol]['blockcypher_code'],
-            COIN_SYMBOL_MAPPINGS[coin_symbol]['blockcypher_network'],
-            address)
-    logger.info(url)
-
-    params = {}
-    if api_key:
-        params['token'] = api_key
-
-    r = requests.get(url, params=params, verify=True, timeout=TIMEOUT_IN_SECONDS)
-
-    return r.json()
-
-
-def get_total_balance(address, coin_symbol='btc', api_key=None):
-    '''
-    Balance including confirmed and unconfirmed transactions for this address,
-    in satoshi.
-    '''
-    return get_address_overview(address=address,
-            coin_symbol=coin_symbol)['final_balance']
-
-
-def get_unconfirmed_balance(address, coin_symbol='btc', api_key=None):
-    '''
-    Balance including only unconfirmed (0 block) transactions for this address,
-    in satoshi.
-    '''
-    return get_address_overview(address=address,
-            coin_symbol=coin_symbol)['unconfirmed_balance']
-
-
-def get_confirmed_balance(address, coin_symbol='btc', api_key=None):
-    '''
-    Balance including only confirmed (1+ block) transactions for this address,
-    in satoshi.
-    '''
-    return get_address_overview(address=address,
-            coin_symbol=coin_symbol)['balance']
-
-
-def get_num_confirmed_transactions(address, coin_symbol='btc', api_key=None):
-    '''
-    Only transactions that have made it into a block (confirmations > 0)
-    '''
-    return get_address_overview(address=address,
-            coin_symbol=coin_symbol)['n_tx']
-
-
-def get_num_unconfirmed_transactions(address, coin_symbol='btc', api_key=None):
-    '''
-    Only transactions that have note made it into a block (confirmations == 0)
-    '''
-    return get_address_overview(address=address,
-            coin_symbol=coin_symbol)['unconfirmed_n_tx']
-
-
-def get_total_num_transactions(address, coin_symbol='btc', api_key=None):
-    '''
-    All transaction, regardless if they have made it into any blocks
-    '''
-    return get_address_overview(address=address,
-            coin_symbol=coin_symbol)['final_n_tx']
-
-
-def generate_new_address(coin_symbol='btc', api_key=None):
-    '''
-    Takes a coin_symbol and returns a new address with it's public and private keys.
-
-    This method will create the address server side, which is inherently insecure and should only be used for testing.
-
-    If you want to create a secure address client-side using python, please check out bitmerchant:
-
-        from bitmerchant.wallet import Wallet
-        Wallet.new_random_wallet()
-
-    https://github.com/sbuss/bitmerchant
-    '''
-
-    assert is_valid_coin_symbol(coin_symbol)
-
-    url = '%s/%s/%s/%s/addrs' % (
-            BLOCKCYPHER_DOMAIN,
-            ENDPOINT_VERSION,
-            COIN_SYMBOL_MAPPINGS[coin_symbol]['blockcypher_code'],
-            COIN_SYMBOL_MAPPINGS[coin_symbol]['blockcypher_network'],
-            )
-    logger.info(url)
-
-    params = {}
-    if api_key:
-        params['token'] = api_key
-
-    r = requests.post(url, params=params, verify=True, timeout=TIMEOUT_IN_SECONDS)
-
-    return r.json()
-
-
-def derive_hd_address(api_key=None, wallet_name=None, num_addresses=1,
-        subchain_index=None, coin_symbol='btc'):
-    '''
-    Returns a new address (without access to the private key) and adds it to
-    your HD wallet (previously created using create_hd_wallet).
-
-    This method will traverse/discover a new address server-side from your
-    previously supplied extended public key, the server will never see your
-    private key. It is therefor safe for production use.
-
-    You may also include a subchain_index directive if your wallet has multiple
-    subchain_indices and you'd like to specify which one should be traversed.
-    '''
-
-    assert is_valid_coin_symbol(coin_symbol)
-    assert api_key, api_key
-    assert wallet_name, wallet_name
-    assert type(num_addresses) is int
-
-    url = '%s/%s/%s/%s/wallets/hd/%s/addresses/derive' % (
-            BLOCKCYPHER_DOMAIN,
-            ENDPOINT_VERSION,
-            COIN_SYMBOL_MAPPINGS[coin_symbol]['blockcypher_code'],
-            COIN_SYMBOL_MAPPINGS[coin_symbol]['blockcypher_network'],
-            wallet_name,
-            )
-    logger.info(url)
-
-    params = {'token': api_key}
-    if subchain_index:
-        params['subchain_index'] = subchain_index
-    if num_addresses > 1:
-        params['count'] = num_addresses
-
-    r = requests.post(url, params=params, verify=True, timeout=TIMEOUT_IN_SECONDS)
-
-    return r.json()
-
-
-def get_transaction_details(tx_hash, coin_symbol='btc', limit=None,
-        tx_input_offset=None, tx_output_offset=None, include_hex=False,
-        confidence_only=False, api_key=None):
-    """
-    Takes a tx_hash, coin_symbol, and limit and returns the transaction details
-
-    Limit applies to both num inputs and num outputs.
-    """
-
-    assert is_valid_hash(tx_hash)
-    assert is_valid_coin_symbol(coin_symbol)
-
-    url = '%s/%s/%s/%s/txs/%s%s' % (
-            BLOCKCYPHER_DOMAIN,
-            ENDPOINT_VERSION,
-            COIN_SYMBOL_MAPPINGS[coin_symbol]['blockcypher_code'],
-            COIN_SYMBOL_MAPPINGS[coin_symbol]['blockcypher_network'],
-            tx_hash,
-            '/confidence' if confidence_only else '',
-            )
-    logger.info(url)
-
-    params = {}
-    if api_key:
-        params['token'] = api_key
-    if limit:
-        params['limit'] = limit
-    if tx_input_offset:
-        params['inStart'] = tx_input_offset
-    if tx_output_offset:
-        params['outStart'] = tx_output_offset
-    if include_hex:
-        params['includeHex'] = 'true'  # boolean True (proper) won't work
-
-    r = requests.get(url, params=params, verify=True, timeout=TIMEOUT_IN_SECONDS)
-
-    response_dict = r.json()
-
-    if 'error' not in response_dict and not confidence_only:
-        if response_dict['block_height'] > 0:
-            response_dict['confirmed'] = parser.parse(response_dict['confirmed'])
-        else:
-            response_dict['block_height'] = None
-            # Blockcypher reports fake times if it's not in a block
-            response_dict['confirmed'] = None
-
-        # format this string as a datetime object
-        response_dict['received'] = parser.parse(response_dict['received'])
-
-    return response_dict
-
-
-def get_transactions_details(tx_hash_list, coin_symbol='btc', limit=None, api_key=None):
-    """
-    Takes a list of tx_hashes, coin_symbol, and limit and returns the transaction details
-
-    Limit applies to both num inputs and num outputs.
-    TODO: add offsetting once supported
-    """
-
-    for tx_hash in tx_hash_list:
-        assert is_valid_hash(tx_hash)
-    assert is_valid_coin_symbol(coin_symbol)
-
-    if len(tx_hash_list) == 0:
-        return []
-    elif len(tx_hash_list) == 1:
-        return [get_transaction_details(
-                tx_hash=tx_hash_list[0],
-                coin_symbol=coin_symbol,
-                limit=limit,
-                api_key=api_key
-                ), ]
-
-    url = '%s/%s/%s/%s/txs/%s' % (
-            BLOCKCYPHER_DOMAIN,
-            ENDPOINT_VERSION,
-            COIN_SYMBOL_MAPPINGS[coin_symbol]['blockcypher_code'],
-            COIN_SYMBOL_MAPPINGS[coin_symbol]['blockcypher_network'],
-            ';'.join(tx_hash_list),
-            )
-    logger.info(url)
-
-    params = {}
-    if api_key:
-        params['token'] = api_key
-    if limit:
-        params['limit'] = limit
-
-    r = requests.get(url, params=params, verify=True, timeout=TIMEOUT_IN_SECONDS)
-
-    response_dict_list = r.json()
-    cleaned_dict_list = []
-
-    for response_dict in response_dict_list:
-        if 'error' not in response_dict:
-            if response_dict['block_height'] > 0:
-                response_dict['confirmed'] = parser.parse(response_dict['confirmed'])
-            else:
-                # Blockcypher reports fake times if it's not in a block
-                response_dict['confirmed'] = None
-                response_dict['block_height'] = None
-
-            # format this string as a datetime object
-            response_dict['received'] = parser.parse(response_dict['received'])
-        cleaned_dict_list.append(response_dict)
-
-    return cleaned_dict_list
-
-
-def get_num_confirmations(tx_hash, coin_symbol='btc', api_key=None):
-    '''
-    Given a tx_hash, return the number of confirmations that transactions has.
-
-    Answer is going to be from 0 - current_block_height.
-    '''
-    return get_transaction_details(tx_hash=tx_hash, coin_symbol=coin_symbol,
-            limit=1, api_key=api_key).get('confirmations')
-
-
-def get_confidence(tx_hash, coin_symbol='btc', api_key=None):
-    return get_transaction_details(tx_hash=tx_hash, coin_symbol=coin_symbol,
-            confidence_only=True, api_key=api_key).get('confidence')
-
-
-def get_miner_preference(tx_hash, coin_symbol='btc', api_key=None):
-    return get_transaction_details(tx_hash=tx_hash, coin_symbol=coin_symbol,
-            confidence_only=True, api_key=api_key).get('preference')
-
-
-def get_receive_count(tx_hash, coin_symbol='btc', api_key=None):
-    return get_transaction_details(tx_hash=tx_hash, coin_symbol=coin_symbol,
-            confidence_only=True, api_key=api_key).get('receive_count')
-
-
-def get_satoshis_transacted(tx_hash, coin_symbol='btc', api_key=None):
-    return get_transaction_details(tx_hash=tx_hash, coin_symbol=coin_symbol,
-            limit=1, api_key=api_key)['total']
-
-
-def get_satoshis_in_fees(tx_hash, coin_symbol='btc', api_key=None):
-    return get_transaction_details(tx_hash=tx_hash, coin_symbol=coin_symbol,
-            limit=1, api_key=api_key)['fees']
-
-
-def get_broadcast_transactions(coin_symbol='btc', limit=10, api_key=None):
-    """
-    Get a list of broadcast but unconfirmed transactions
-    Similar to bitcoind's getrawmempool method
-    """
-
-    url = '%s/%s/%s/%s/txs/' % (
-            BLOCKCYPHER_DOMAIN,
-            ENDPOINT_VERSION,
-            COIN_SYMBOL_MAPPINGS[coin_symbol]['blockcypher_code'],
-            COIN_SYMBOL_MAPPINGS[coin_symbol]['blockcypher_network'],
-            )
-    logger.info(url)
-
-    params = {}
-    if api_key:
-        params['token'] = api_key
-    if limit:
-        params['limit'] = limit
-
-    r = requests.get(url, params=params, verify=True, timeout=TIMEOUT_IN_SECONDS)
-
-    response_dict = r.json()
-
-    unconfirmed_txs = []
-    for unconfirmed_tx in response_dict:
-        unconfirmed_tx['received'] = parser.parse(unconfirmed_tx['received'])
-        unconfirmed_txs.append(unconfirmed_tx)
-    return unconfirmed_txs
-
-
-def get_broadcast_transaction_hashes(coin_symbol='btc', api_key=None, limit=10):
-    '''
-    Warning, slow!
-    '''
-    transactions = get_broadcast_transactions(coin_symbol=coin_symbol,
-            api_key=api_key, limit=limit)
-    return [tx['hash'] for tx in transactions]
-
-
-def get_block_overview(block_representation, coin_symbol='btc', txn_limit=None,
-        txn_offset=None, api_key=None):
-    """
-    Takes a block_representation, coin_symbol and txn_limit and gets an overview
-    of that block, including up to X transaction ids.
-    Note that block_representation may be the block number or block hash
-    """
-
-    assert is_valid_coin_symbol(coin_symbol)
-    assert is_valid_block_representation(
-            block_representation=block_representation,
-            coin_symbol=coin_symbol)
-
-    url = '%s/%s/%s/%s/blocks/%s' % (
-            BLOCKCYPHER_DOMAIN,
-            ENDPOINT_VERSION,
-            COIN_SYMBOL_MAPPINGS[coin_symbol]['blockcypher_code'],
-            COIN_SYMBOL_MAPPINGS[coin_symbol]['blockcypher_network'],
-            block_representation,
-            )
-    logger.info(url)
-
-    params = {}
-    if api_key:
-        params['token'] = api_key
-    if txn_limit:
-        params['limit'] = txn_limit
-    if txn_offset:
-        params['txstart'] = txn_offset
-
-    r = requests.get(url, params=params, verify=True, timeout=TIMEOUT_IN_SECONDS)
-
-    response_dict = r.json()
-
-    if 'error' in response_dict:
-        return response_dict
-
-    return _clean_block(response_dict=response_dict)
-
-
-def get_blocks_overview(block_representation_list, coin_symbol='btc', txn_limit=None, api_key=None):
-    '''
-    Batch request version of get_blocks_overview
-    '''
-    assert is_valid_coin_symbol(coin_symbol)
-    for block_representation in block_representation_list:
-        assert is_valid_block_representation(
-                block_representation=block_representation,
-                coin_symbol=coin_symbol)
-
-    url = '%s/%s/%s/%s/blocks/%s' % (
-            BLOCKCYPHER_DOMAIN,
-            ENDPOINT_VERSION,
-            COIN_SYMBOL_MAPPINGS[coin_symbol]['blockcypher_code'],
-            COIN_SYMBOL_MAPPINGS[coin_symbol]['blockcypher_network'],
-            ';'.join([str(x) for x in block_representation_list]),
-            )
-    logger.info(url)
-
-    params = {}
-    if api_key:
-        params['token'] = api_key
-    if txn_limit:
-        params['limit'] = txn_limit
-
-    r = requests.get(url, params=params, verify=True, timeout=TIMEOUT_IN_SECONDS)
-
-    cleaned_dict_list = []
-    for response_dict in r.json():
-        cleaned_dict_list.append(_clean_block(response_dict=response_dict))
-
-    return cleaned_dict_list
-
-
-def get_merkle_root(block_representation, coin_symbol='btc', api_key=None):
-    '''
-    Takes a block_representation and returns the merkle root
-    '''
-    return get_block_overview(block_representation=block_representation,
-            coin_symbol=coin_symbol, txn_limit=1, api_key=api_key)['mrkl_root']
-
-
-def get_bits(block_representation, coin_symbol='btc', api_key=None):
-    '''
-    Takes a block_representation and returns the number of bits
-    '''
-    return get_block_overview(block_representation=block_representation,
-            coin_symbol=coin_symbol, txn_limit=1, api_key=api_key)['bits']
-
-
-def get_nonce(block_representation, coin_symbol='btc', api_key=None):
-    '''
-    Takes a block_representation and returns the nonce
-    '''
-    return get_block_overview(block_representation=block_representation,
-            coin_symbol=coin_symbol, txn_limit=1, api_key=api_key)['bits']
-
-
-def get_prev_block_hash(block_representation, coin_symbol='btc', api_key=None):
-    '''
-    Takes a block_representation and returns the previous block hash
-    '''
-    return get_block_overview(block_representation=block_representation,
-            coin_symbol=coin_symbol, txn_limit=1, api_key=api_key)['prev_block']
-
-
-def get_block_hash(block_height, coin_symbol='btc', api_key=None):
-    '''
-    Takes a block_height and returns the block_hash
-    '''
-    return get_block_overview(block_representation=block_height,
-            coin_symbol=coin_symbol, txn_limit=1, api_key=api_key)['hash']
-
-
-def get_block_height(block_hash, coin_symbol='btc', api_key=None):
-    '''
-    Takes a block_hash and returns the block_height
-    '''
-    return get_block_overview(block_representation=block_hash,
-            coin_symbol=coin_symbol, txn_limit=1, api_key=api_key)['height']
-
-
-def get_block_details(block_representation, coin_symbol='btc', txn_limit=None,
-        txn_offset=None, in_out_limit=None, api_key=None):
-    """
-    Takes a block_representation, coin_symbol and txn_limit and
-    1) Gets the block overview
-    2) Makes a separate API call to get specific data on txn_limit transactions
-
-    Note: block_representation may be the block number or block hash
-
-    WARNING: using a high txn_limit will make this *extremely* slow.
-    """
-
-    assert is_valid_coin_symbol(coin_symbol)
-
-    block_overview = get_block_overview(
-            block_representation=block_representation,
-            coin_symbol=coin_symbol,
-            txn_limit=txn_limit,
-            txn_offset=txn_offset,
-            api_key=api_key,
-            )
-
-    if 'error' in block_overview:
-        return block_overview
-
-    txids_to_lookup = block_overview['txids']
-
-    txs_details = get_transactions_details(
-            tx_hash_list=txids_to_lookup,
-            coin_symbol=coin_symbol,
-            limit=in_out_limit,
-            api_key=api_key,
-            )
-
-    if 'error' in txs_details:
-        return txs_details
-
-    # build comparator dict to use for fast sorting of batched results later
-    txids_comparator_dict = {}
-    for cnt, tx_id in enumerate(txids_to_lookup):
-        txids_comparator_dict[tx_id] = cnt
-
-    # sort results using comparator dict
-    block_overview['txids'] = sorted(
-            txs_details,
-            key=lambda k: txids_comparator_dict.get(k.get('hash'), 9999),  # anything that fails goes last
-            )
-
-    return block_overview
-
-
-def get_blockchain_overview(coin_symbol='btc', api_key=None):
-    assert is_valid_coin_symbol(coin_symbol)
-
-    url = '%s/%s/%s/%s' % (
-            BLOCKCYPHER_DOMAIN,
-            ENDPOINT_VERSION,
-            COIN_SYMBOL_MAPPINGS[coin_symbol]['blockcypher_code'],
-            COIN_SYMBOL_MAPPINGS[coin_symbol]['blockcypher_network'],
-            )
-    logger.info(url)
-
-    params = {}
-    if api_key:
-        params['token'] = api_key
-
-    r = requests.get(url, params=params, verify=True, timeout=TIMEOUT_IN_SECONDS)
-
-    response_dict = r.json()
-
-    response_dict['time'] = parser.parse(response_dict['time'])
-
-    return response_dict
-
-
-def get_latest_block_height(coin_symbol='btc', api_key=None):
-    '''
-    Get the latest block height for a given coin
-    '''
-
-    return get_blockchain_overview(coin_symbol=coin_symbol,
-            api_key=api_key)['height']
-
-
-def get_latest_block_hash(coin_symbol='btc', api_key=None):
-    '''
-    Get the latest block hash for a given coin
-    '''
-
-    return get_blockchain_overview(coin_symbol=coin_symbol,
-            api_key=api_key)['hash']
-
-
-def get_blockchain_fee_estimates(coin_symbol='btc', api_key=None):
-    """
-    Returns high, medium, and low fee estimates for a given blockchain.
-    """
-    overview = get_blockchain_overview(coin_symbol=coin_symbol, api_key=api_key)
-    return {
-            'high_fee_per_kb': overview['high_fee_per_kb'],
-            'medium_fee_per_kb': overview['medium_fee_per_kb'],
-            'low_fee_per_kb': overview['low_fee_per_kb'],
-            }
-
-
-def get_blockchain_high_fee(coin_symbol='btc', api_key=None):
-    """
-    Returns high fee estimate per kilobyte for a given blockchain.
-    """
-    return get_blockchain_overview(coin_symbol, api_key)['high_fee_per_kb']
-
-
-def get_blockchain_medium_fee(coin_symbol='btc', api_key=None):
-    """
-    Returns medium fee estimate per kilobyte for a given blockchain.
-    """
-    return get_blockchain_overview(coin_symbol, api_key)['medium_fee_per_kb']
-
-
-def get_blockchain_low_fee(coin_symbol='btc', api_key=None):
-    """
-    Returns low fee estimate per kilobyte for a given blockchain.
-    """
-    return get_blockchain_overview(coin_symbol, api_key)['low_fee_per_kb']
-
-
-def _get_payments_url(coin_symbol='btc'):
-    """
-    Used for creating, listing and deleting payments
-    """
-    assert is_valid_coin_symbol(coin_symbol)
-    return '%s/%s/%s/%s/payments' % (
-            BLOCKCYPHER_DOMAIN,
-            ENDPOINT_VERSION,
-            COIN_SYMBOL_MAPPINGS[coin_symbol]['blockcypher_code'],
-            COIN_SYMBOL_MAPPINGS[coin_symbol]['blockcypher_network'],
-            )
-
-
-def get_forwarding_address_details(destination_address, api_key, callback_url=None,
-        coin_symbol='btc'):
-    """
-    Give a destination address and return the details of the input address
-    that will automatically forward to the destination address
-
-    Note: a blockcypher api_key is required for this method
-    """
-
-    assert is_valid_coin_symbol(coin_symbol)
-    assert api_key
-
-    url = _get_payments_url(coin_symbol=coin_symbol)
-    logger.info(url)
-
-    data = {
-            'destination': destination_address,
-            'token': api_key,
-            }
-
-    if callback_url:
-        data['callback_url'] = callback_url
-
-    r = requests.post(url, json=data, verify=True, timeout=TIMEOUT_IN_SECONDS)
-
-    return r.json()
-
-
-def get_forwarding_address(destination_address, api_key, callback_url=None, coin_symbol='btc'):
-    """
-    Give a destination address and return an input address that will
-    automatically forward to the destination address. See
-    get_forwarding_address_details if you also need the forwarding address ID.
-
-    Note: a blockcypher api_key is required for this method
-    """
-
-    resp_dict = get_forwarding_address_details(
-            destination_address,
-            api_key,
-            callback_url=callback_url,
-            coin_symbol=coin_symbol
-            )
-
-    return resp_dict['input_address']
-
-# came up with better names after it was already released
-create_forwarding_address = get_forwarding_address
-create_forwarding_address_with_details = get_forwarding_address_details
-
-
-def list_forwarding_addresses(api_key, coin_symbol='btc'):
-    '''
-    List the forwarding addresses for a certain api key
-    (and on a specific blockchain)
-    '''
-
-    assert is_valid_coin_symbol(coin_symbol)
-    assert api_key
-
-    url = _get_payments_url(coin_symbol=coin_symbol)
-    logger.info(url)
-
-    params = {'token': api_key}
-
-    r = requests.get(url, params=params, verify=True, timeout=TIMEOUT_IN_SECONDS)
-
-    return r.json()
-
-
-def delete_forwarding_address(payment_id, coin_symbol='btc'):
-    '''
-    Delete a forwarding address on a specific blockchain, using its
-    payment id
-    '''
-
-    assert payment_id
-    assert is_valid_coin_symbol(coin_symbol)
-
-    url = '%s/%s' % (_get_payments_url(coin_symbol=coin_symbol), payment_id)
-    logger.info(url)
-
-    r = requests.delete(url, verify=True, timeout=TIMEOUT_IN_SECONDS)
-
-    if r.status_code == 204:
-        return True
-    else:
-        return r.json()
-
-
-def subscribe_to_address_webhook(callback_url, subscription_address, event='tx-confirmation', confirmations=0, confidence=0.00, coin_symbol='btc', api_key=None):
-    '''
-    Subscribe to transaction webhooks on a given address.
-    Webhooks for transaction broadcast and each confirmation (up to 6).
-
-    Returns the blockcypher ID of the subscription
-    '''
-    assert is_valid_coin_symbol(coin_symbol)
-    assert is_valid_address_for_coinsymbol(subscription_address, coin_symbol)
-
-    url = '%s/%s/%s/%s/hooks' % (
-            BLOCKCYPHER_DOMAIN,
-            ENDPOINT_VERSION,
-            COIN_SYMBOL_MAPPINGS[coin_symbol]['blockcypher_code'],
-            COIN_SYMBOL_MAPPINGS[coin_symbol]['blockcypher_network'],
-            )
-    logger.info(url)
-
-    data = {
-            'event': event,
-            'url': callback_url,
-            'address': subscription_address,
-            }
-
-    if api_key:
-        data['token'] = api_key
-
-    if event == 'tx-confirmation' and confirmations:
-        data['confirmations'] = confirmations
-    elif event == 'tx-confidence' and confidence:
-        data['confidence'] = confidence
-
-    r = requests.post(url, json=data, verify=True, timeout=TIMEOUT_IN_SECONDS)
-
-    response_dict = r.json()
-
-    return response_dict['id']
-
-
-def subscribe_to_wallet_webhook(callback_url, wallet_name,
-        event='tx-confirmation', coin_symbol='btc', api_key=None):
-    '''
-    Subscribe to transaction webhooks on a given address.
-    Webhooks for transaction broadcast and each confirmation (up to 6).
-
-    Returns the blockcypher ID of the subscription
-    '''
-    assert is_valid_coin_symbol(coin_symbol)
-    assert is_valid_wallet_name(wallet_name), wallet_name
-    assert api_key
-
-    url = '%s/%s/%s/%s/hooks' % (
-            BLOCKCYPHER_DOMAIN,
-            ENDPOINT_VERSION,
-            COIN_SYMBOL_MAPPINGS[coin_symbol]['blockcypher_code'],
-            COIN_SYMBOL_MAPPINGS[coin_symbol]['blockcypher_network'],
-            )
-    logger.info(url)
-
-    data = {
-            'event': event,
-            'url': callback_url,
-            'wallet_name': wallet_name,
-            'token': api_key,
-            }
-
-    r = requests.post(url, json=data, verify=True, timeout=TIMEOUT_IN_SECONDS)
-
-    response_dict = r.json()
-
-    return response_dict['id']
-
-
-def list_webhooks(api_key, coin_symbol='btc'):
-    assert api_key, api_key
-    assert is_valid_coin_symbol(coin_symbol), coin_symbol
-
-    url = '%s/%s/%s/%s/hooks' % (
-            BLOCKCYPHER_DOMAIN,
-            ENDPOINT_VERSION,
-            COIN_SYMBOL_MAPPINGS[coin_symbol]['blockcypher_code'],
-            COIN_SYMBOL_MAPPINGS[coin_symbol]['blockcypher_network'],
-            )
-    logger.info(url)
-
-    params = {'token': api_key}
-
-    r = requests.get(url, params=params, verify=True, timeout=TIMEOUT_IN_SECONDS)
-
-    return r.json()
-
-
-def get_webhook_info(webhook_id, api_key=None, coin_symbol='btc'):
-    assert is_valid_coin_symbol(coin_symbol), coin_symbol
-
-    url = '%s/%s/%s/%s/hooks/%s' % (
-            BLOCKCYPHER_DOMAIN,
-            ENDPOINT_VERSION,
-            COIN_SYMBOL_MAPPINGS[coin_symbol]['blockcypher_code'],
-            COIN_SYMBOL_MAPPINGS[coin_symbol]['blockcypher_network'],
-            webhook_id,
-            )
-    logger.info(url)
-
-    if api_key:
-        params = {'token': api_key}
-    else:
-        params = {}
-
-    r = requests.get(url, params=params, verify=True, timeout=TIMEOUT_IN_SECONDS)
-
-    response_dict = r.json()
-    return response_dict
-
-
-def unsubscribe_from_webhook(webhook_id, api_key, coin_symbol='btc'):
-    assert is_valid_coin_symbol(coin_symbol), coin_symbol
-    assert api_key, api_key
-
-    params = {'token': api_key}
-    url = '%s/%s/%s/%s/hooks/%s' % (
-            BLOCKCYPHER_DOMAIN,
-            ENDPOINT_VERSION,
-            webhook_id,
-            COIN_SYMBOL_MAPPINGS[coin_symbol]['blockcypher_code'],
-            COIN_SYMBOL_MAPPINGS[coin_symbol]['blockcypher_network'],
-            )
-    logger.info(url)
-
-    r = requests.delete(url, params=params, verify=True, timeout=TIMEOUT_IN_SECONDS)
-
-    # Will return nothing, but we confirm the status code to be sure it worked
-    if r.status_code == 204:
-        return True
-    else:
-        return r.json()
-
-
-def send_faucet_coins(address_to_fund, satoshis, api_key, coin_symbol='bcy'):
-    '''
-    Send yourself test coins on the bitcoin or blockcypher testnet
-
-    You can see your balance info at:
-    - https://live.blockcypher.com/bcy/ for BCY
-    - https://live.blockcypher.com/btc-testnet/ for BTC Testnet
-    '''
-    assert coin_symbol in ('bcy', 'btc-testnet')
-    assert is_valid_address_for_coinsymbol(b58_address=address_to_fund, coin_symbol=coin_symbol)
-    assert satoshis > 0
-    assert api_key
-
-    url = '%s/%s/%s/%s/faucet' % (
-            BLOCKCYPHER_DOMAIN,
-            ENDPOINT_VERSION,
-            COIN_SYMBOL_MAPPINGS[coin_symbol]['blockcypher_code'],
-            COIN_SYMBOL_MAPPINGS[coin_symbol]['blockcypher_network'],
-            )
-    logger.info(url)
-
-    data = {
-            'address': address_to_fund,
-            'amount': satoshis,
-            }
-    if api_key:
-        params = {
-                'token': api_key,
-                }
-    else:
-        params = {}
-
-    r = requests.post(url, json=data, params=params, verify=True, timeout=TIMEOUT_IN_SECONDS)
-    return r.json()
-
-
-def _get_websocket_url(coin_symbol):
-
-    assert is_valid_coin_symbol(coin_symbol)
-
-    return 'wss://socket.blockcypher.com/%s/%s/%s' % (
-            ENDPOINT_VERSION,
-            COIN_SYMBOL_MAPPINGS[coin_symbol]['blockcypher_code'],
-            COIN_SYMBOL_MAPPINGS[coin_symbol]['blockcypher_network'],
-            )
-
-
-def _get_pushtx_url(coin_symbol='btc'):
-    """
-    Used for pushing hexadecimal transactions to the network
-    """
-    assert is_valid_coin_symbol(coin_symbol)
-    return '%s/%s/%s/%s/txs/push' % (
-            BLOCKCYPHER_DOMAIN,
-            ENDPOINT_VERSION,
-            COIN_SYMBOL_MAPPINGS[coin_symbol]['blockcypher_code'],
-            COIN_SYMBOL_MAPPINGS[coin_symbol]['blockcypher_network'],
-            )
-
-
-def pushtx(tx_hex, coin_symbol='btc', api_key=None):
-    '''
-    Takes a signed transaction hex binary (and coin_symbol) and broadcasts it to the bitcoin network.
-    '''
-
-    assert is_valid_coin_symbol(coin_symbol)
-
-    url = _get_pushtx_url(coin_symbol=coin_symbol)
-
-    logger.info(url)
-
-    data = {'tx': tx_hex}
-    if api_key:
-        data['token'] = api_key
-
-    r = requests.post(url, json=data, verify=True, timeout=TIMEOUT_IN_SECONDS)
-
-    return r.json()
-
-
-def decodetx(tx_hex, coin_symbol='btc', api_key=None):
-    '''
-    Takes a signed transaction hex binary (and coin_symbol) and decodes it to JSON.
-
-    Does NOT broadcast the transaction to the bitcoin network.
-    Especially useful for testing/debugging and sanity checking
-    '''
-
-    assert is_valid_coin_symbol(coin_symbol)
-
-    url = '%s/%s/%s/%s/txs/decode' % (
-            BLOCKCYPHER_DOMAIN,
-            ENDPOINT_VERSION,
-            COIN_SYMBOL_MAPPINGS[coin_symbol]['blockcypher_code'],
-            COIN_SYMBOL_MAPPINGS[coin_symbol]['blockcypher_network'],
-            )
-    logger.info(url)
-
-    data = {'tx': tx_hex}
-    if api_key:
-        data['token'] = api_key
-
-    r = requests.post(url, json=data, verify=True, timeout=TIMEOUT_IN_SECONDS)
-
-    return r.json()
-
-
-def list_wallet_names(api_key, is_hd_wallet=False, coin_symbol='btc'):
-    ''' Get all the wallets belonging to an API key '''
-    assert is_valid_coin_symbol(coin_symbol), coin_symbol
-    assert api_key
-
-    params = {'token': api_key}
-    url = '%s/%s/%s/%s/wallets%s' % (
-            BLOCKCYPHER_DOMAIN,
-            ENDPOINT_VERSION,
-            COIN_SYMBOL_MAPPINGS[coin_symbol]['blockcypher_code'],
-            COIN_SYMBOL_MAPPINGS[coin_symbol]['blockcypher_network'],
-            '/hd' if is_hd_wallet else '',
-            )
-    logger.info(url)
-    r = requests.get(url, params=params, verify=True, timeout=TIMEOUT_IN_SECONDS)
-
-    return r.json()
-
-
-def create_wallet_from_address(wallet_name, address, api_key, coin_symbol='btc'):
-    '''
-    Create a new wallet with one address
-
-    You can add addresses with the add_address_to_wallet method below
-    You can delete the wallet with the delete_wallet method below
-    '''
-    assert is_valid_address_for_coinsymbol(address, coin_symbol)
-    assert api_key
-    assert is_valid_wallet_name(wallet_name), wallet_name
-
-    data = {
-            'name': wallet_name,
-            'addresses': [address, ],
-            }
-    params = {'token': api_key}
-
-    url = '%s/%s/%s/%s/wallets' % (
-            BLOCKCYPHER_DOMAIN,
-            ENDPOINT_VERSION,
-            COIN_SYMBOL_MAPPINGS[coin_symbol]['blockcypher_code'],
-            COIN_SYMBOL_MAPPINGS[coin_symbol]['blockcypher_network'],
-            )
-    logger.info(url)
-
-    r = requests.post(url, json=data, params=params, verify=True, timeout=TIMEOUT_IN_SECONDS)
-
-    return r.json()
-
-
-def create_hd_wallet(wallet_name, xpubkey, api_key, subchain_indices=[], coin_symbol='btc'):
-    '''
-    Create a new wallet from an extended pubkey (xpub... for BTC)
-
-    You can delete the wallet with the delete_wallet method below
-    '''
-    inferred_coin_symbol = coin_symbol_from_mkey(mkey=xpubkey)
-    if inferred_coin_symbol:
-        assert inferred_coin_symbol == coin_symbol
-    assert api_key
-    assert len(wallet_name) <= 25, wallet_name
-
-    data = {
-            'name': wallet_name,
-            'extended_public_key': xpubkey,
-            }
-    params = {'token': api_key}
-
-    if subchain_indices:
-        data['subchain_indexes'] = subchain_indices
-
-    url = '%s/%s/%s/%s/wallets/hd' % (
-            BLOCKCYPHER_DOMAIN,
-            ENDPOINT_VERSION,
-            COIN_SYMBOL_MAPPINGS[coin_symbol]['blockcypher_code'],
-            COIN_SYMBOL_MAPPINGS[coin_symbol]['blockcypher_network'],
-            )
-    logger.info(url)
-
-    r = requests.post(url, json=data, params=params, verify=True, timeout=TIMEOUT_IN_SECONDS)
-
-    return r.json()
-
-
-def get_wallet_addresses(wallet_name, api_key, is_hd_wallet=False, zero_balance=None, used=None, coin_symbol='btc'):
-    '''
-    Returns a list of wallet addresses as well as some meta-data
-    '''
-    assert is_valid_coin_symbol(coin_symbol)
-    assert api_key
-    assert len(wallet_name) <= 25, wallet_name
-    assert zero_balance in (None, True, False)
-    assert used in (None, True, False)
-
-    params = {'token': api_key}
-    url = '%s/%s/%s/%s/wallets/%s%s' % (
-            BLOCKCYPHER_DOMAIN,
-            ENDPOINT_VERSION,
-            COIN_SYMBOL_MAPPINGS[coin_symbol]['blockcypher_code'],
-            COIN_SYMBOL_MAPPINGS[coin_symbol]['blockcypher_network'],
-            'hd/' if is_hd_wallet else '',  # hack!
-            wallet_name,
-            )
-    logger.info(url)
-
-    if zero_balance is True:
-        params['zerobalance'] = 'true'
-    elif zero_balance is False:
-        params['zerobalance'] = 'false'
-    if used is True:
-        params['used'] = 'true'
-    elif used is False:
-        params['used'] = 'false'
-
-    r = requests.get(url, params=params, verify=True, timeout=TIMEOUT_IN_SECONDS)
-    return r.json()
-
-
-def get_wallet_balance(wallet_name, api_key, coin_symbol='btc'):
-    '''
-    This is particularly useful over get_wallet_transactions and
-    get_wallet_addresses in cases where you have lots of addresses/transactions.
-    Much less data to return.
-    '''
-    assert is_valid_coin_symbol(coin_symbol)
-    assert api_key
-    assert len(wallet_name) <= 25, wallet_name
-
-    params = {'token': api_key}
-    url = '%s/%s/%s/%s/addrs/%s/balance' % (
-            BLOCKCYPHER_DOMAIN,
-            ENDPOINT_VERSION,
-            COIN_SYMBOL_MAPPINGS[coin_symbol]['blockcypher_code'],
-            COIN_SYMBOL_MAPPINGS[coin_symbol]['blockcypher_network'],
-            wallet_name,
-            )
-    logger.info(url)
-
-    r = requests.get(url, params=params, verify=True, timeout=TIMEOUT_IN_SECONDS)
-    return r.json()
-
-
-def get_latest_paths_from_hd_wallet_addresses(wallet_addresses):
-    '''
-    Returns a list of dicts like this (note these are full paths):
-
-    [
-        {'subchain_index': 0, 'latest_path': 'm/0/2', 'latest_address':  '1foo',},
-        {'subchain_index': 1, 'latest_path': None, 'latest_address':  None,},
-        ...
-    ]
-
-    Note that if there is no subchain_index, it will return a singleton list
-    with a 'subchain_index' entry set to None.
-    '''
-    latest_paths = []
-    for chain in wallet_addresses['chains']:
-        latest_path = None
-        latest_address = None
-        if chain['chain_addresses']:
-            latest_address = chain['chain_addresses'][-1].get('address')
-            latest_path = chain['chain_addresses'][-1].get('path')
-
-        latest_path_dict = {
-                'latest_path': latest_path,
-                'latest_address': latest_address,
-                }
-
-        if 'index' in chain:
-            index = chain['index']
-            latest_path_dict['subchain_index'] = index
-        else:
-            latest_path_dict['subchain_index'] = None
-
-        latest_paths.append(latest_path_dict)
-
-    return latest_paths
-
-
-def add_address_to_wallet(wallet_name, address, api_key, coin_symbol='btc'):
-    assert is_valid_address_for_coinsymbol(address, coin_symbol)
-    assert api_key
-    assert is_valid_wallet_name(wallet_name), wallet_name
-
-    data = {'addresses': [address, ]}
-    params = {'token': api_key}
-
-    url = '%s/%s/%s/%s/wallets/%s/addresses' % (
-            BLOCKCYPHER_DOMAIN,
-            ENDPOINT_VERSION,
-            COIN_SYMBOL_MAPPINGS[coin_symbol]['blockcypher_code'],
-            COIN_SYMBOL_MAPPINGS[coin_symbol]['blockcypher_network'],
-            wallet_name,
-            )
-    logger.info(url)
-
-    r = requests.post(url, json=data, params=params, verify=True, timeout=TIMEOUT_IN_SECONDS)
-    return r.json()
-
-
-def remove_address_from_wallet(wallet_name, address, api_key, coin_symbol='btc'):
-    assert is_valid_address_for_coinsymbol(address, coin_symbol)
-    assert api_key
-    assert is_valid_wallet_name(wallet_name), wallet_name
-
-    data = {'addresses': [address, ]}
-    params = {'token': api_key}
-
-    url = '%s/%s/%s/%s/wallets/%s/addresses' % (
-            BLOCKCYPHER_DOMAIN,
-            ENDPOINT_VERSION,
-            COIN_SYMBOL_MAPPINGS[coin_symbol]['blockcypher_code'],
-            COIN_SYMBOL_MAPPINGS[coin_symbol]['blockcypher_network'],
-            wallet_name,
-            )
-    logger.info(url)
-
-    r = requests.delete(url, json=data, params=params, verify=True, timeout=TIMEOUT_IN_SECONDS)
-
-    if r.status_code == 204:
-        return True
-    else:
-        # Didn't work
-        return r.json()
-
-
-def delete_wallet(wallet_name, api_key, is_hd_wallet=False, coin_symbol='btc'):
-    assert api_key
-    assert is_valid_wallet_name(wallet_name), wallet_name
-
-    params = {'token': api_key}
-    url = '%s/%s/%s/%s/wallets/%s%s' % (
-            BLOCKCYPHER_DOMAIN,
-            ENDPOINT_VERSION,
-            COIN_SYMBOL_MAPPINGS[coin_symbol]['blockcypher_code'],
-            COIN_SYMBOL_MAPPINGS[coin_symbol]['blockcypher_network'],
-            'hd/' if is_hd_wallet else '',  # hack!
-            wallet_name,
-            )
-    logger.info(url)
-
-    r = requests.delete(url, params=params, verify=True, timeout=TIMEOUT_IN_SECONDS)
-    if r.status_code == 204:
-        return True
-    else:
-        # Didn't work
-        return r.json()
-
-
-def generate_multisig_address(pubkey_list, script_type='multisig-2-of-3', coin_symbol='btc'):
-
-    for pubkey in pubkey_list:
-        uses_only_hash_chars(pubkey), pubkey
-
-    err_msg = '%s incompatible with %s' % (script_type, pubkey_list)
-    assert(len(pubkey_list) == int(script_type[-1])), err_msg
-
-    url = '%s/%s/%s/%s/addrs' % (
-            BLOCKCYPHER_DOMAIN,
-            ENDPOINT_VERSION,
-            COIN_SYMBOL_MAPPINGS[coin_symbol]['blockcypher_code'],
-            COIN_SYMBOL_MAPPINGS[coin_symbol]['blockcypher_network'],
-            )
-    logger.info(url)
-
-    data = {
-            'pubkeys': pubkey_list,
-            'script_type': script_type,
-            }
-
-    r = requests.post(url, json=data, verify=True, timeout=TIMEOUT_IN_SECONDS)
-
-    return r.json()
-
-
-def create_unsigned_tx(inputs, outputs, change_address=None,
-        include_tosigntx=False, verify_tosigntx=False, min_confirmations=0,
-        preference='high', coin_symbol='btc', api_key=None):
-    '''
-    Create a new transaction to sign. Doesn't ask for or involve private keys.
-    Behind the scenes, blockcypher will:
-    1) Fetch unspent outputs
-    2) Decide which make the most sense to consume for the given transaction
-    3) Return an unsigned transaction for you to sign
-
-    min_confirmations is the minimum number of confirmations an unspent output
-    must have in order to be included in a transaction
-
-    tosign_tx is the raw tx which can be decoded to verify the transaction
-    you're signing matches what you want to sign. You can also verify:
-    sha256(sha256(tosign_tx))== tosign
-
-    verify_tosigntx will take the raw tx data in tosign_tx and run the
-    verification for you and protect you against a malicious or compromised
-    blockcypher server
-
-    Inputs is a list of either:
-    - {'address': '1abcxyz...'} that will be included in the TX
-    - {'wallet_name': 'bar', 'wallet_token': 'yourtoken'} that was previously registered and will be used
-      to choose which addresses/inputs are included in the TX
-
-    Details here: http://dev.blockcypher.com/#generic_transactions
-    '''
-
-    # Lots of defensive checks
-    assert type(inputs) is list, inputs
-    assert type(outputs) is list, outputs
-    assert len(inputs) >= 1, inputs
-    assert len(outputs) >= 1, outputs
-
-    inputs_cleaned = []
-    for input_obj in inputs:
-        # `input` is a reserved word
-        if 'address' in input_obj:
-            address = input_obj['address']
-            assert is_valid_address_for_coinsymbol(
-                    b58_address=address,
-                    coin_symbol=coin_symbol,
-                    ), address
-            inputs_cleaned.append({
-                'addresses': [address, ],
-                })
-        elif 'wallet_name' in input_obj and 'wallet_token' in input_obj:
-            # good behavior
-            inputs_cleaned.append(input_obj)
-        else:
-            raise Exception('Invalid Input: %s' % input_obj)
-
-    outputs_cleaned = []
-    sweep_funds = False
-    for output in outputs:
-        assert 'value' in output, output
-        assert type(output['value']) is int, output['value']
-        if output['value'] == -1:
-            sweep_funds = True
-            assert not change_address, 'Change Address Supplied for Sweep TX'
-
-        # note that API requires the singleton list 'addresses' which is
-        # intentionally hidden away from the user here
-        assert 'address' in output, output
-        assert is_valid_address_for_coinsymbol(
-                b58_address=output['address'],
-                coin_symbol=coin_symbol,
-                )
-        outputs_cleaned.append({
-            'value': output['value'],
-            'addresses': [output['address'], ],
-            })
-
-    if change_address:
-        assert is_valid_address_for_coinsymbol(b58_address=change_address,
-                coin_symbol=coin_symbol), change_address
-
-    assert preference in ('high', 'medium', 'low', 'zero'), preference
-
-    # Beginning of method code
-    url = '%s/%s/%s/%s/txs/new' % (
-            BLOCKCYPHER_DOMAIN,
-            ENDPOINT_VERSION,
-            COIN_SYMBOL_MAPPINGS[coin_symbol]['blockcypher_code'],
-            COIN_SYMBOL_MAPPINGS[coin_symbol]['blockcypher_network'],
-            )
-    logger.info(url)
-
-    data = {
-            'inputs': inputs_cleaned,
-            'outputs': outputs_cleaned,
-            'preference': preference,
-            }
-    if min_confirmations:
-        data['confirmations'] = min_confirmations
-    if change_address:
-        data['change_address'] = change_address
-
-    if include_tosigntx or verify_tosigntx:
-        params = {'includeToSignTx': 'true'}  # Nasty hack
-    else:
-        params = {}
-
-    # Nasty Hack - remove when API updated
-    if 'wallet_token' in inputs[0]:
-        params['token'] = inputs[0]['wallet_token']
-    elif api_key:
-        params['token'] = api_key
-
-    r = requests.post(url, json=data, params=params, verify=True, timeout=TIMEOUT_IN_SECONDS)
-
-    unsigned_tx = r.json()
-
-    if verify_tosigntx:
-        tx_is_correct, err_msg = verify_unsigned_tx(
-                unsigned_tx=unsigned_tx,
-                inputs=inputs,
-                outputs=outputs,
-                sweep_funds=sweep_funds,
-                change_address=change_address,
-                coin_symbol=coin_symbol,
-                )
-        if not tx_is_correct:
-            print(unsigned_tx)  # for debug
-            raise('TX Verification Error: %s' % err_msg)
-
-    return unsigned_tx
-
-
-def verify_unsigned_tx(unsigned_tx, inputs, outputs, sweep_funds=False,
-        change_address=None, coin_symbol='btc'):
-    '''
-    Takes an unsigned transaction and what was used to build it (in
-    create_unsigned_tx) and verifies that tosign_tx matches what is being
-    signed and what was requestsed to be signed
-
-    Returns if valid:
-        (True, '')
-    Returns if invalid:
-        (False, 'err_msg')
-    '''
-    if not (change_address or sweep_funds):
-        err_msg = 'Cannot Verify Without Developer Supplying Change Address (or Sweeping)'
-        return False, err_msg
-
-    if 'tosign_tx' not in unsigned_tx:
-        err_msg = 'tosign_tx not in API response:\n%s' % unsigned_tx
-        return False, err_msg
-
-    output_addr_list = [x['address'] for x in outputs]
-    if change_address:
-        output_addr_list.append(change_address)
-
-    assert len(unsigned_tx['tosign_tx']) == len(unsigned_tx['tosign']), unsigned_tx
-    for cnt, tosign_tx_toverify in enumerate(unsigned_tx['tosign_tx']):
-
-        # Confirm tosign is the dsha256 of tosign_tx
-        if double_sha256(tosign_tx_toverify) != unsigned_tx['tosign'][cnt]:
-            err_msg = 'double_sha256(%s) =! %s' % (tosign_tx_toverify,
-                    unsigned_tx['tosign'][cnt])
-            print(unsigned_tx)
-            return False, err_msg
-
-        try:
-            txn_outputs_response_dict = get_txn_outputs_dict(
-                    raw_tx_hex=tosign_tx_toverify,
-                    output_addr_list=output_addr_list,
-                    coin_symbol=coin_symbol,
-                    )
-        except Exception as inst:
-            # Could be wrong output addresses, keep print statement for debug
-            print(unsigned_tx)
-            print(coin_symbol)
-            return False, str(inst)
-
-        if sweep_funds:
-            # output adresses are already confirmed in `get_txn_outputs`,
-            # which was called by `get_txn_outputs_dict`
-            # no point in confirming values for a sweep
-            continue
-
-        else:
-            # get rid of change address as tx fee (which affects value)
-            # is determined by blockcypher and can't be known up front
-            try:
-                txn_outputs_response_dict.pop(change_address)
-            except KeyError:
-                # This is possible in the case of change address not needed
-                pass
-
-        user_outputs = compress_txn_outputs(outputs)
-        if txn_outputs_response_dict != user_outputs:
-            # TODO: more helpful error message
-            err_msg = 'API Response Ouputs != Supplied Outputs\n\n%s\n\n%s' % (
-                    txn_outputs_response_dict, user_outputs)
-            return False, err_msg
-
-    return True, ''
-
-
-def get_input_addresses(unsigned_tx):
-    '''
-    Helper function to get the addresses needed used in an unsigned transaction.
-    You will next have to retrieve the keys for these addreses in order to sign.
-
-    Depending on how they are generated, unsigned transactions often use
-    inputs whose address would be hard to know in advance, hence this step.
-
-    Note: if the same address is used in multiple inputs, it will be returned
-    multiple times.
-    '''
-    addresses = []
-    for input_obj in unsigned_tx['tx']['inputs']:
-        # TODO: confirm this will work for multisig
-        addresses.append(input_obj['addresses'][0])
-    return addresses
-
-
-def make_tx_signatures(txs_to_sign, privkey_list, pubkey_list):
-    """
-    Loops through txs_to_sign and makes signatures using privkey_list and pubkey_list
-
-    Not sure what privkeys and pubkeys to supply?
-    Use get_input_addresses to return a list of addresses.
-    Matching those addresses to keys is up to you and how you store your private keys.
-    """
-    assert len(privkey_list) == len(pubkey_list) == len(txs_to_sign)
-    # in the event of multiple inputs using the same pub/privkey,
-    # that privkey should be included multiple times
-
-    signatures = []
-    for cnt, tx_to_sign in enumerate(txs_to_sign):
-        sig = der_encode_sig(*ecdsa_raw_sign(tx_to_sign.rstrip(' \t\r\n\0'), privkey_list[cnt]))
-        assert ecdsa_raw_verify(tx_to_sign, der_decode_sig(sig), pubkey_list[cnt])
-        signatures.append(sig)
-    return signatures
-
-
-def broadcast_signed_transaction(unsigned_tx, signatures, pubkeys, coin_symbol='btc'):
-    '''
-    Broadcasts the transaction from create_unsigned_tx
-    '''
-    assert len(unsigned_tx['tosign']) == len(signatures)
-    assert 'errors' not in unsigned_tx
-
-    url = '%s/%s/%s/%s/txs/send' % (
-            BLOCKCYPHER_DOMAIN,
-            ENDPOINT_VERSION,
-            COIN_SYMBOL_MAPPINGS[coin_symbol]['blockcypher_code'],
-            COIN_SYMBOL_MAPPINGS[coin_symbol]['blockcypher_network'],
-            )
-    logger.info(url)
-
-    data = unsigned_tx.copy()
-    data['signatures'] = signatures
-    data['pubkeys'] = pubkeys
-
-    r = requests.post(url, json=data, verify=True, timeout=TIMEOUT_IN_SECONDS)
-
-    response_dict = r.json()
-
-    if response_dict.get('tx') and response_dict.get('received'):
-        response_dict['tx']['received'] = parser.parse(response_dict['tx']['received'])
-
-    return response_dict
-
-
-def simple_spend(from_privkey, to_address, to_satoshis, change_address=None,
-        privkey_is_compressed=True, api_key=None, coin_symbol='btc'):
-    '''
-    Simple method to spend from one address to another.
-
-    Signature takes place locally (client-side) after unsigned transaction is verified.
-
-    Returns the tx_hash of the newly broadcast tx.
-
-    If no change_address specified, change will be sent back to sender address
-
-    To sweep, set to_satoshis=-1
-
-    Compressed public keys (and their corresponding addresses) have been the standard since v0.6,
-    set privkey_is_compressed=False if using uncompressed addresses.
-    '''
-    assert is_valid_coin_symbol(coin_symbol), coin_symbol
-    assert type(to_satoshis) is int, to_satoshis
-
-    if privkey_is_compressed:
-        from_pubkey = compress(privkey_to_pubkey(from_privkey))
-    else:
-        from_pubkey = privkey_to_pubkey(from_privkey)
-    from_address = pubkey_to_address(
-            pubkey=from_pubkey,
-            # this method only supports paying from pubkey anyway
-            magicbyte=COIN_SYMBOL_MAPPINGS[coin_symbol]['vbyte_pubkey'],
-            )
-
-    inputs = [{'address': from_address}, ]
-    logger.info('inputs: %s' % inputs)
-    outputs = [{'address': to_address, 'value': to_satoshis}, ]
-    logger.info('outputs: %s' % outputs)
-
-    # will fail loudly if tx doesn't verify client-side
-    unsigned_tx = create_unsigned_tx(
-        inputs=inputs,
-        outputs=outputs,
-        # may build with no change address, but if so will verify change in next step
-        # done for extra security in case of client-side bug in change address generation
-        change_address=change_address,
-        coin_symbol=coin_symbol,
-        verify_tosigntx=False,  # will verify in next step
-        include_tosigntx=True,
-        api_key=api_key,
-        )
-    logger.info('unsigned_tx: %s' % unsigned_tx)
-
-    if 'errors' in unsigned_tx:
-        print('TX Error(s): Tx NOT Signed or Broadcast')
-        for error in unsigned_tx['errors']:
-            print(error['error'])
-        # Abandon
-        raise Exception('Build Unsigned TX Error')
-
-    if change_address:
-        change_address_to_use = change_address
-    else:
-        change_address_to_use = from_address
-
-    tx_is_correct, err_msg = verify_unsigned_tx(
-            unsigned_tx=unsigned_tx,
-            inputs=inputs,
-            outputs=outputs,
-            sweep_funds=bool(to_satoshis == -1),
-            change_address=change_address_to_use,
-            coin_symbol=coin_symbol,
-            )
-    if not tx_is_correct:
-        print(unsigned_tx)  # for debug
-        raise('TX Verification Error: %s' % err_msg)
-
-    privkey_list, pubkey_list = [], []
-    for _ in unsigned_tx['tx']['inputs']:
-        privkey_list.append(from_privkey)
-        pubkey_list.append(from_pubkey)
-    logger.info('privkey_list: %s' % privkey_list)
-    logger.info('pubkey_list: %s' % pubkey_list)
-
-    # sign locally
-    tx_signatures = make_tx_signatures(
-            txs_to_sign=unsigned_tx['tosign'],
-            privkey_list=privkey_list,
-            pubkey_list=pubkey_list,
-            )
-    logger.info('tx_signatures: %s' % tx_signatures)
-
-    # broadcast TX
-    broadcasted_tx = broadcast_signed_transaction(
-            unsigned_tx=unsigned_tx,
-            signatures=tx_signatures,
-            pubkeys=pubkey_list,
-            coin_symbol=coin_symbol,
-    )
-    logger.info('broadcasted_tx: %s' % broadcasted_tx)
-
-    if 'errors' in broadcasted_tx:
-        print('TX Error(s): Tx May NOT Have Been Broadcast')
-        for error in broadcasted_tx['errors']:
-            print(error['error'])
-        print(broadcasted_tx)
-        return
-
-    return broadcasted_tx['tx']['hash']
-
-
-def embed_data(to_embed, api_key, data_is_hex=True, coin_symbol='btc'):
-    assert is_valid_coin_symbol(coin_symbol), coin_symbol
-    assert api_key
-
-    url = '%s/%s/%s/%s/txs/data' % (
-            BLOCKCYPHER_DOMAIN,
-            ENDPOINT_VERSION,
-            COIN_SYMBOL_MAPPINGS[coin_symbol]['blockcypher_code'],
-            COIN_SYMBOL_MAPPINGS[coin_symbol]['blockcypher_network'],
-            )
-    logger.info(url)
-
-    params = {'token': api_key}
-
-    data = {'data': to_embed}
-    if not data_is_hex:
-        data['encoding'] = 'string'
-
-    r = requests.post(url, json=data, params=params, verify=True, timeout=TIMEOUT_IN_SECONDS)
-
-    return r.json()
-
-
-def _get_metadata_url(coin_symbol, address, tx_hash, block_hash):
-    '''
-    Assume that one and only one of (address, tx_hash, block_hash) exists
-    '''
-    base_url = '%s/%s/%s/%s/%%s/%%s/meta' % (
-            BLOCKCYPHER_DOMAIN,
-            ENDPOINT_VERSION,
-            COIN_SYMBOL_MAPPINGS[coin_symbol]['blockcypher_code'],
-            COIN_SYMBOL_MAPPINGS[coin_symbol]['blockcypher_network'],
-            )
-    if address:
-        url = base_url % ('addrs', address)
-    elif tx_hash:
-        url = base_url % ('txs', tx_hash)
-    elif block_hash:
-        url = base_url % ('blocks', block_hash)
-
-    logger.info(url)
-    return url
-
-
-def _is_valid_metadata_identifier(coin_symbol, address, tx_hash, block_hash):
-    err_msg = 'Please supply only one of: address, tx_hash, or block_hash'
-    assert sum([1 for x in (address, tx_hash, block_hash) if x]) == 1, err_msg
-
-    if address:
-        assert is_valid_address_for_coinsymbol(
-                b58_address=address,
-                coin_symbol=coin_symbol), address
-    elif tx_hash:
-        assert is_valid_hash(tx_hash), tx_hash
-    elif block_hash:
-        assert is_valid_block_representation(
-                block_representation=block_hash,
-                coin_symbol=coin_symbol)
-    else:
-        raise Exception('Logic Fail: This Should Not Be Possible')
-
-
-def get_metadata(address=None, tx_hash=None, block_hash=None, api_key=None, private=True, coin_symbol='btc'):
-    '''
-    Get metadata using blockcypher's API.
-
-    This is data on blockcypher's servers and not embedded into the bitcoin (or other) blockchain.
-    '''
-    assert is_valid_coin_symbol(coin_symbol), coin_symbol
-    assert api_key or not private, 'Cannot see private metadata without an API key'
-
-    _is_valid_metadata_identifier(
-            coin_symbol=coin_symbol,
-            address=address,
-            tx_hash=tx_hash,
-            block_hash=block_hash,
-            )
-
-    url = _get_metadata_url(
-            coin_symbol=coin_symbol,
-            address=address,
-            tx_hash=tx_hash,
-            block_hash=block_hash,
-            )
-
-    params = {}
-    if api_key:
-        params['token'] = api_key
-    if private:
-        params['private'] = 'true'
-
-    r = requests.get(url, params=params, verify=True, timeout=TIMEOUT_IN_SECONDS)
-
-    response_dict = r.json()
-
-    return response_dict
-
-
-def put_metadata(metadata_dict, address=None, tx_hash=None, block_hash=None, api_key=None, private=True, coin_symbol='btc'):
-    '''
-    Embed metadata using blockcypher's API.
-
-    This is not embedded into the bitcoin (or other) blockchain,
-    and is only stored on blockcypher's servers.
-    '''
-    assert is_valid_coin_symbol(coin_symbol), coin_symbol
-    assert api_key
-    assert metadata_dict and type(metadata_dict) is dict, metadata_dict
-
-    _is_valid_metadata_identifier(
-            coin_symbol=coin_symbol,
-            address=address,
-            tx_hash=tx_hash,
-            block_hash=block_hash,
-            )
-
-    url = _get_metadata_url(
-            coin_symbol=coin_symbol,
-            address=address,
-            tx_hash=tx_hash,
-            block_hash=block_hash,
-            )
-
-    params = {'token': api_key}
-    if private:
-        params['private'] = 'true'
-
-    r = requests.put(url, json=metadata_dict, params=params, verify=True, timeout=TIMEOUT_IN_SECONDS)
-
-    # Will return nothing, but we confirm the status code to be sure it worked
-    if r.status_code == 204:
-        return True
-    else:
-        # return the exact text
-        return r.json()
-
-
-def delete_metadata(address=None, tx_hash=None, block_hash=None, api_key=None, coin_symbol='btc'):
-    '''
-    Only available for metadata that was embedded privately.
-    '''
-    assert is_valid_coin_symbol(coin_symbol), coin_symbol
-    assert api_key
-
-    _is_valid_metadata_identifier(
-            coin_symbol=coin_symbol,
-            address=address,
-            tx_hash=tx_hash,
-            block_hash=block_hash,
-            )
-
-    url = _get_metadata_url(
-            coin_symbol=coin_symbol,
-            address=address,
-            tx_hash=tx_hash,
-            block_hash=block_hash,
-            )
-
-    params = {'token': api_key}
-
-    r = requests.delete(url, params=params, verify=True, timeout=TIMEOUT_IN_SECONDS)
-
-    # Will return nothing, but we confirm the status code to be sure it worked
-    if r.status_code == 204:
-        return True
-    else:
-        return r.json()
+
+    for address in address_list:
+        assert is_valid_address_for_coinsymbol(
+                b58_address=address,
+                coin_symbol=coin_symbol), address
+
+    url = '%s/%s/%s/%s/addrs/%s' % (
+            BLOCKCYPHER_DOMAIN,
+            ENDPOINT_VERSION,
+            COIN_SYMBOL_MAPPINGS[coin_symbol]['blockcypher_code'],
+            COIN_SYMBOL_MAPPINGS[coin_symbol]['blockcypher_network'],
+            ';'.join([str(addr) for addr in address_list]))
+    logger.info(url)
+
+    params = {}
+    if txn_limit:
+        params['limit'] = txn_limit
+    if api_key:
+        params['token'] = api_key
+    if before_bh:
+        params['before'] = before_bh
+    if after_bh:
+        params['after'] = after_bh
+    if confirmations:
+        params['confirmations'] = confirmations
+    if unspent_only:
+        params['unspentOnly'] = unspent_only
+
+    r = requests.get(url, params=params, verify=True, timeout=TIMEOUT_IN_SECONDS)
+
+    cleaned_dict_list = []
+    for response_dict in r.json():
+        cleaned_dict_list.append(_clean_tx(response_dict=response_dict))
+    return cleaned_dict_list
+
+
+def get_address_full(address, coin_symbol='btc', txn_limit=None, api_key=None, before_bh=None):
+
+    assert is_valid_address_for_coinsymbol(
+            b58_address=address,
+            coin_symbol=coin_symbol), address
+
+    url = '%s/%s/%s/%s/addrs/%s/full' % (
+            BLOCKCYPHER_DOMAIN,
+            ENDPOINT_VERSION,
+            COIN_SYMBOL_MAPPINGS[coin_symbol]['blockcypher_code'],
+            COIN_SYMBOL_MAPPINGS[coin_symbol]['blockcypher_network'],
+            address)
+    logger.info(url)
+
+    params = {}
+    if txn_limit:
+        params['limit'] = txn_limit
+    if api_key:
+        params['token'] = api_key
+    if before_bh:
+        params['before'] = before_bh
+
+    r = requests.get(url, params=params, verify=True, timeout=TIMEOUT_IN_SECONDS)
+
+    response_dict = r.json()
+
+    txs = []
+    for tx in response_dict['txs']:
+        if 'confirmed' in tx:
+            tx['confirmed'] = parser.parse(tx['confirmed'])
+        if 'received' in tx:
+            tx['received'] = parser.parse(tx['received'])
+
+        txs.append(tx)
+
+    response_dict['txs'] = txs
+
+    return response_dict
+
+
+def get_wallet_transactions(wallet_name, api_key, coin_symbol='btc',
+        before_bh=None, txn_limit=None, confirmations=0):
+    '''
+    Takes a wallet, api_key, coin_symbol and returns the wallet's details
+
+    Optional:
+      - txn_limit: # transactions to include
+      - before_bh: filters response to only include transactions below before
+      height in the blockchain.
+      - confirmations: returns the balance and TXRefs that have this number
+      of confirmations
+    '''
+
+    assert len(wallet_name) <= 25, wallet_name
+    assert api_key
+    assert is_valid_coin_symbol(coin_symbol=coin_symbol)
+
+    url = '%s/%s/%s/%s/addrs/%s' % (
+            BLOCKCYPHER_DOMAIN,
+            ENDPOINT_VERSION,
+            COIN_SYMBOL_MAPPINGS[coin_symbol]['blockcypher_code'],
+            COIN_SYMBOL_MAPPINGS[coin_symbol]['blockcypher_network'],
+            wallet_name)
+    logger.info(url)
+
+    params = {}
+    if txn_limit:
+        params['limit'] = txn_limit
+    if api_key:
+        params['token'] = api_key
+    if before_bh:
+        params['before'] = before_bh
+    if confirmations:
+        params['confirmations'] = confirmations
+
+    r = requests.get(url, params=params, verify=True, timeout=TIMEOUT_IN_SECONDS)
+
+    return _clean_tx(r.json())
+
+
+def get_address_overview(address, coin_symbol='btc', api_key=None):
+    '''
+    Takes an address and coin_symbol and return the address details
+    '''
+
+    assert is_valid_address_for_coinsymbol(b58_address=address,
+            coin_symbol=coin_symbol)
+
+    url = '%s/%s/%s/%s/addrs/%s/balance' % (
+            BLOCKCYPHER_DOMAIN,
+            ENDPOINT_VERSION,
+            COIN_SYMBOL_MAPPINGS[coin_symbol]['blockcypher_code'],
+            COIN_SYMBOL_MAPPINGS[coin_symbol]['blockcypher_network'],
+            address)
+    logger.info(url)
+
+    params = {}
+    if api_key:
+        params['token'] = api_key
+
+    r = requests.get(url, params=params, verify=True, timeout=TIMEOUT_IN_SECONDS)
+
+    return r.json()
+
+
+def get_total_balance(address, coin_symbol='btc', api_key=None):
+    '''
+    Balance including confirmed and unconfirmed transactions for this address,
+    in satoshi.
+    '''
+    return get_address_overview(address=address,
+            coin_symbol=coin_symbol)['final_balance']
+
+
+def get_unconfirmed_balance(address, coin_symbol='btc', api_key=None):
+    '''
+    Balance including only unconfirmed (0 block) transactions for this address,
+    in satoshi.
+    '''
+    return get_address_overview(address=address,
+            coin_symbol=coin_symbol)['unconfirmed_balance']
+
+
+def get_confirmed_balance(address, coin_symbol='btc', api_key=None):
+    '''
+    Balance including only confirmed (1+ block) transactions for this address,
+    in satoshi.
+    '''
+    return get_address_overview(address=address,
+            coin_symbol=coin_symbol)['balance']
+
+
+def get_num_confirmed_transactions(address, coin_symbol='btc', api_key=None):
+    '''
+    Only transactions that have made it into a block (confirmations > 0)
+    '''
+    return get_address_overview(address=address,
+            coin_symbol=coin_symbol)['n_tx']
+
+
+def get_num_unconfirmed_transactions(address, coin_symbol='btc', api_key=None):
+    '''
+    Only transactions that have note made it into a block (confirmations == 0)
+    '''
+    return get_address_overview(address=address,
+            coin_symbol=coin_symbol)['unconfirmed_n_tx']
+
+
+def get_total_num_transactions(address, coin_symbol='btc', api_key=None):
+    '''
+    All transaction, regardless if they have made it into any blocks
+    '''
+    return get_address_overview(address=address,
+            coin_symbol=coin_symbol)['final_n_tx']
+
+
+def generate_new_address(coin_symbol='btc', api_key=None):
+    '''
+    Takes a coin_symbol and returns a new address with it's public and private keys.
+
+    This method will create the address server side, which is inherently insecure and should only be used for testing.
+
+    If you want to create a secure address client-side using python, please check out bitmerchant:
+
+        from bitmerchant.wallet import Wallet
+        Wallet.new_random_wallet()
+
+    https://github.com/sbuss/bitmerchant
+    '''
+
+    assert is_valid_coin_symbol(coin_symbol)
+
+    url = '%s/%s/%s/%s/addrs' % (
+            BLOCKCYPHER_DOMAIN,
+            ENDPOINT_VERSION,
+            COIN_SYMBOL_MAPPINGS[coin_symbol]['blockcypher_code'],
+            COIN_SYMBOL_MAPPINGS[coin_symbol]['blockcypher_network'],
+            )
+    logger.info(url)
+
+    params = {}
+    if api_key:
+        params['token'] = api_key
+
+    r = requests.post(url, params=params, verify=True, timeout=TIMEOUT_IN_SECONDS)
+
+    return r.json()
+
+
+def derive_hd_address(api_key=None, wallet_name=None, num_addresses=1,
+        subchain_index=None, coin_symbol='btc'):
+    '''
+    Returns a new address (without access to the private key) and adds it to
+    your HD wallet (previously created using create_hd_wallet).
+
+    This method will traverse/discover a new address server-side from your
+    previously supplied extended public key, the server will never see your
+    private key. It is therefor safe for production use.
+
+    You may also include a subchain_index directive if your wallet has multiple
+    subchain_indices and you'd like to specify which one should be traversed.
+    '''
+
+    assert is_valid_coin_symbol(coin_symbol)
+    assert api_key, api_key
+    assert wallet_name, wallet_name
+    assert type(num_addresses) is int
+
+    url = '%s/%s/%s/%s/wallets/hd/%s/addresses/derive' % (
+            BLOCKCYPHER_DOMAIN,
+            ENDPOINT_VERSION,
+            COIN_SYMBOL_MAPPINGS[coin_symbol]['blockcypher_code'],
+            COIN_SYMBOL_MAPPINGS[coin_symbol]['blockcypher_network'],
+            wallet_name,
+            )
+    logger.info(url)
+
+    params = {'token': api_key}
+    if subchain_index:
+        params['subchain_index'] = subchain_index
+    if num_addresses > 1:
+        params['count'] = num_addresses
+
+    r = requests.post(url, params=params, verify=True, timeout=TIMEOUT_IN_SECONDS)
+
+    return r.json()
+
+
+def get_transaction_details(tx_hash, coin_symbol='btc', limit=None,
+        tx_input_offset=None, tx_output_offset=None, include_hex=False,
+        confidence_only=False, api_key=None):
+    """
+    Takes a tx_hash, coin_symbol, and limit and returns the transaction details
+
+    Limit applies to both num inputs and num outputs.
+    """
+
+    assert is_valid_hash(tx_hash)
+    assert is_valid_coin_symbol(coin_symbol)
+
+    url = '%s/%s/%s/%s/txs/%s%s' % (
+            BLOCKCYPHER_DOMAIN,
+            ENDPOINT_VERSION,
+            COIN_SYMBOL_MAPPINGS[coin_symbol]['blockcypher_code'],
+            COIN_SYMBOL_MAPPINGS[coin_symbol]['blockcypher_network'],
+            tx_hash,
+            '/confidence' if confidence_only else '',
+            )
+    logger.info(url)
+
+    params = {}
+    if api_key:
+        params['token'] = api_key
+    if limit:
+        params['limit'] = limit
+    if tx_input_offset:
+        params['inStart'] = tx_input_offset
+    if tx_output_offset:
+        params['outStart'] = tx_output_offset
+    if include_hex:
+        params['includeHex'] = 'true'  # boolean True (proper) won't work
+
+    r = requests.get(url, params=params, verify=True, timeout=TIMEOUT_IN_SECONDS)
+
+    response_dict = r.json()
+
+    if 'error' not in response_dict and not confidence_only:
+        if response_dict['block_height'] > 0:
+            response_dict['confirmed'] = parser.parse(response_dict['confirmed'])
+        else:
+            response_dict['block_height'] = None
+            # Blockcypher reports fake times if it's not in a block
+            response_dict['confirmed'] = None
+
+        # format this string as a datetime object
+        response_dict['received'] = parser.parse(response_dict['received'])
+
+    return response_dict
+
+
+def get_transactions_details(tx_hash_list, coin_symbol='btc', limit=None, api_key=None):
+    """
+    Takes a list of tx_hashes, coin_symbol, and limit and returns the transaction details
+
+    Limit applies to both num inputs and num outputs.
+    TODO: add offsetting once supported
+    """
+
+    for tx_hash in tx_hash_list:
+        assert is_valid_hash(tx_hash)
+    assert is_valid_coin_symbol(coin_symbol)
+
+    if len(tx_hash_list) == 0:
+        return []
+    elif len(tx_hash_list) == 1:
+        return [get_transaction_details(
+                tx_hash=tx_hash_list[0],
+                coin_symbol=coin_symbol,
+                limit=limit,
+                api_key=api_key
+                ), ]
+
+    url = '%s/%s/%s/%s/txs/%s' % (
+            BLOCKCYPHER_DOMAIN,
+            ENDPOINT_VERSION,
+            COIN_SYMBOL_MAPPINGS[coin_symbol]['blockcypher_code'],
+            COIN_SYMBOL_MAPPINGS[coin_symbol]['blockcypher_network'],
+            ';'.join(tx_hash_list),
+            )
+    logger.info(url)
+
+    params = {}
+    if api_key:
+        params['token'] = api_key
+    if limit:
+        params['limit'] = limit
+
+    r = requests.get(url, params=params, verify=True, timeout=TIMEOUT_IN_SECONDS)
+
+    response_dict_list = r.json()
+    cleaned_dict_list = []
+
+    for response_dict in response_dict_list:
+        if 'error' not in response_dict:
+            if response_dict['block_height'] > 0:
+                response_dict['confirmed'] = parser.parse(response_dict['confirmed'])
+            else:
+                # Blockcypher reports fake times if it's not in a block
+                response_dict['confirmed'] = None
+                response_dict['block_height'] = None
+
+            # format this string as a datetime object
+            response_dict['received'] = parser.parse(response_dict['received'])
+        cleaned_dict_list.append(response_dict)
+
+    return cleaned_dict_list
+
+
+def get_num_confirmations(tx_hash, coin_symbol='btc', api_key=None):
+    '''
+    Given a tx_hash, return the number of confirmations that transactions has.
+
+    Answer is going to be from 0 - current_block_height.
+    '''
+    return get_transaction_details(tx_hash=tx_hash, coin_symbol=coin_symbol,
+            limit=1, api_key=api_key).get('confirmations')
+
+
+def get_confidence(tx_hash, coin_symbol='btc', api_key=None):
+    return get_transaction_details(tx_hash=tx_hash, coin_symbol=coin_symbol,
+            confidence_only=True, api_key=api_key).get('confidence')
+
+
+def get_miner_preference(tx_hash, coin_symbol='btc', api_key=None):
+    return get_transaction_details(tx_hash=tx_hash, coin_symbol=coin_symbol,
+            confidence_only=True, api_key=api_key).get('preference')
+
+
+def get_receive_count(tx_hash, coin_symbol='btc', api_key=None):
+    return get_transaction_details(tx_hash=tx_hash, coin_symbol=coin_symbol,
+            confidence_only=True, api_key=api_key).get('receive_count')
+
+
+def get_satoshis_transacted(tx_hash, coin_symbol='btc', api_key=None):
+    return get_transaction_details(tx_hash=tx_hash, coin_symbol=coin_symbol,
+            limit=1, api_key=api_key)['total']
+
+
+def get_satoshis_in_fees(tx_hash, coin_symbol='btc', api_key=None):
+    return get_transaction_details(tx_hash=tx_hash, coin_symbol=coin_symbol,
+            limit=1, api_key=api_key)['fees']
+
+
+def get_broadcast_transactions(coin_symbol='btc', limit=10, api_key=None):
+    """
+    Get a list of broadcast but unconfirmed transactions
+    Similar to bitcoind's getrawmempool method
+    """
+
+    url = '%s/%s/%s/%s/txs/' % (
+            BLOCKCYPHER_DOMAIN,
+            ENDPOINT_VERSION,
+            COIN_SYMBOL_MAPPINGS[coin_symbol]['blockcypher_code'],
+            COIN_SYMBOL_MAPPINGS[coin_symbol]['blockcypher_network'],
+            )
+    logger.info(url)
+
+    params = {}
+    if api_key:
+        params['token'] = api_key
+    if limit:
+        params['limit'] = limit
+
+    r = requests.get(url, params=params, verify=True, timeout=TIMEOUT_IN_SECONDS)
+
+    response_dict = r.json()
+
+    unconfirmed_txs = []
+    for unconfirmed_tx in response_dict:
+        unconfirmed_tx['received'] = parser.parse(unconfirmed_tx['received'])
+        unconfirmed_txs.append(unconfirmed_tx)
+    return unconfirmed_txs
+
+
+def get_broadcast_transaction_hashes(coin_symbol='btc', api_key=None, limit=10):
+    '''
+    Warning, slow!
+    '''
+    transactions = get_broadcast_transactions(coin_symbol=coin_symbol,
+            api_key=api_key, limit=limit)
+    return [tx['hash'] for tx in transactions]
+
+
+def get_block_overview(block_representation, coin_symbol='btc', txn_limit=None,
+        txn_offset=None, api_key=None):
+    """
+    Takes a block_representation, coin_symbol and txn_limit and gets an overview
+    of that block, including up to X transaction ids.
+    Note that block_representation may be the block number or block hash
+    """
+
+    assert is_valid_coin_symbol(coin_symbol)
+    assert is_valid_block_representation(
+            block_representation=block_representation,
+            coin_symbol=coin_symbol)
+
+    url = '%s/%s/%s/%s/blocks/%s' % (
+            BLOCKCYPHER_DOMAIN,
+            ENDPOINT_VERSION,
+            COIN_SYMBOL_MAPPINGS[coin_symbol]['blockcypher_code'],
+            COIN_SYMBOL_MAPPINGS[coin_symbol]['blockcypher_network'],
+            block_representation,
+            )
+    logger.info(url)
+
+    params = {}
+    if api_key:
+        params['token'] = api_key
+    if txn_limit:
+        params['limit'] = txn_limit
+    if txn_offset:
+        params['txstart'] = txn_offset
+
+    r = requests.get(url, params=params, verify=True, timeout=TIMEOUT_IN_SECONDS)
+
+    response_dict = r.json()
+
+    if 'error' in response_dict:
+        return response_dict
+
+    return _clean_block(response_dict=response_dict)
+
+
+def get_blocks_overview(block_representation_list, coin_symbol='btc', txn_limit=None, api_key=None):
+    '''
+    Batch request version of get_blocks_overview
+    '''
+    assert is_valid_coin_symbol(coin_symbol)
+    for block_representation in block_representation_list:
+        assert is_valid_block_representation(
+                block_representation=block_representation,
+                coin_symbol=coin_symbol)
+
+    url = '%s/%s/%s/%s/blocks/%s' % (
+            BLOCKCYPHER_DOMAIN,
+            ENDPOINT_VERSION,
+            COIN_SYMBOL_MAPPINGS[coin_symbol]['blockcypher_code'],
+            COIN_SYMBOL_MAPPINGS[coin_symbol]['blockcypher_network'],
+            ';'.join([str(x) for x in block_representation_list]),
+            )
+    logger.info(url)
+
+    params = {}
+    if api_key:
+        params['token'] = api_key
+    if txn_limit:
+        params['limit'] = txn_limit
+
+    r = requests.get(url, params=params, verify=True, timeout=TIMEOUT_IN_SECONDS)
+
+    cleaned_dict_list = []
+    for response_dict in r.json():
+        cleaned_dict_list.append(_clean_block(response_dict=response_dict))
+
+    return cleaned_dict_list
+
+
+def get_merkle_root(block_representation, coin_symbol='btc', api_key=None):
+    '''
+    Takes a block_representation and returns the merkle root
+    '''
+    return get_block_overview(block_representation=block_representation,
+            coin_symbol=coin_symbol, txn_limit=1, api_key=api_key)['mrkl_root']
+
+
+def get_bits(block_representation, coin_symbol='btc', api_key=None):
+    '''
+    Takes a block_representation and returns the number of bits
+    '''
+    return get_block_overview(block_representation=block_representation,
+            coin_symbol=coin_symbol, txn_limit=1, api_key=api_key)['bits']
+
+
+def get_nonce(block_representation, coin_symbol='btc', api_key=None):
+    '''
+    Takes a block_representation and returns the nonce
+    '''
+    return get_block_overview(block_representation=block_representation,
+            coin_symbol=coin_symbol, txn_limit=1, api_key=api_key)['bits']
+
+
+def get_prev_block_hash(block_representation, coin_symbol='btc', api_key=None):
+    '''
+    Takes a block_representation and returns the previous block hash
+    '''
+    return get_block_overview(block_representation=block_representation,
+            coin_symbol=coin_symbol, txn_limit=1, api_key=api_key)['prev_block']
+
+
+def get_block_hash(block_height, coin_symbol='btc', api_key=None):
+    '''
+    Takes a block_height and returns the block_hash
+    '''
+    return get_block_overview(block_representation=block_height,
+            coin_symbol=coin_symbol, txn_limit=1, api_key=api_key)['hash']
+
+
+def get_block_height(block_hash, coin_symbol='btc', api_key=None):
+    '''
+    Takes a block_hash and returns the block_height
+    '''
+    return get_block_overview(block_representation=block_hash,
+            coin_symbol=coin_symbol, txn_limit=1, api_key=api_key)['height']
+
+
+def get_block_details(block_representation, coin_symbol='btc', txn_limit=None,
+        txn_offset=None, in_out_limit=None, api_key=None):
+    """
+    Takes a block_representation, coin_symbol and txn_limit and
+    1) Gets the block overview
+    2) Makes a separate API call to get specific data on txn_limit transactions
+
+    Note: block_representation may be the block number or block hash
+
+    WARNING: using a high txn_limit will make this *extremely* slow.
+    """
+
+    assert is_valid_coin_symbol(coin_symbol)
+
+    block_overview = get_block_overview(
+            block_representation=block_representation,
+            coin_symbol=coin_symbol,
+            txn_limit=txn_limit,
+            txn_offset=txn_offset,
+            api_key=api_key,
+            )
+
+    if 'error' in block_overview:
+        return block_overview
+
+    txids_to_lookup = block_overview['txids']
+
+    txs_details = get_transactions_details(
+            tx_hash_list=txids_to_lookup,
+            coin_symbol=coin_symbol,
+            limit=in_out_limit,
+            api_key=api_key,
+            )
+
+    if 'error' in txs_details:
+        return txs_details
+
+    # build comparator dict to use for fast sorting of batched results later
+    txids_comparator_dict = {}
+    for cnt, tx_id in enumerate(txids_to_lookup):
+        txids_comparator_dict[tx_id] = cnt
+
+    # sort results using comparator dict
+    block_overview['txids'] = sorted(
+            txs_details,
+            key=lambda k: txids_comparator_dict.get(k.get('hash'), 9999),  # anything that fails goes last
+            )
+
+    return block_overview
+
+
+def get_blockchain_overview(coin_symbol='btc', api_key=None):
+    assert is_valid_coin_symbol(coin_symbol)
+
+    url = '%s/%s/%s/%s' % (
+            BLOCKCYPHER_DOMAIN,
+            ENDPOINT_VERSION,
+            COIN_SYMBOL_MAPPINGS[coin_symbol]['blockcypher_code'],
+            COIN_SYMBOL_MAPPINGS[coin_symbol]['blockcypher_network'],
+            )
+    logger.info(url)
+
+    params = {}
+    if api_key:
+        params['token'] = api_key
+
+    r = requests.get(url, params=params, verify=True, timeout=TIMEOUT_IN_SECONDS)
+
+    response_dict = r.json()
+
+    response_dict['time'] = parser.parse(response_dict['time'])
+
+    return response_dict
+
+
+def get_latest_block_height(coin_symbol='btc', api_key=None):
+    '''
+    Get the latest block height for a given coin
+    '''
+
+    return get_blockchain_overview(coin_symbol=coin_symbol,
+            api_key=api_key)['height']
+
+
+def get_latest_block_hash(coin_symbol='btc', api_key=None):
+    '''
+    Get the latest block hash for a given coin
+    '''
+
+    return get_blockchain_overview(coin_symbol=coin_symbol,
+            api_key=api_key)['hash']
+
+
+def get_blockchain_fee_estimates(coin_symbol='btc', api_key=None):
+    """
+    Returns high, medium, and low fee estimates for a given blockchain.
+    """
+    overview = get_blockchain_overview(coin_symbol=coin_symbol, api_key=api_key)
+    return {
+            'high_fee_per_kb': overview['high_fee_per_kb'],
+            'medium_fee_per_kb': overview['medium_fee_per_kb'],
+            'low_fee_per_kb': overview['low_fee_per_kb'],
+            }
+
+
+def get_blockchain_high_fee(coin_symbol='btc', api_key=None):
+    """
+    Returns high fee estimate per kilobyte for a given blockchain.
+    """
+    return get_blockchain_overview(coin_symbol, api_key)['high_fee_per_kb']
+
+
+def get_blockchain_medium_fee(coin_symbol='btc', api_key=None):
+    """
+    Returns medium fee estimate per kilobyte for a given blockchain.
+    """
+    return get_blockchain_overview(coin_symbol, api_key)['medium_fee_per_kb']
+
+
+def get_blockchain_low_fee(coin_symbol='btc', api_key=None):
+    """
+    Returns low fee estimate per kilobyte for a given blockchain.
+    """
+    return get_blockchain_overview(coin_symbol, api_key)['low_fee_per_kb']
+
+
+def _get_payments_url(coin_symbol='btc'):
+    """
+    Used for creating, listing and deleting payments
+    """
+    assert is_valid_coin_symbol(coin_symbol)
+    return '%s/%s/%s/%s/payments' % (
+            BLOCKCYPHER_DOMAIN,
+            ENDPOINT_VERSION,
+            COIN_SYMBOL_MAPPINGS[coin_symbol]['blockcypher_code'],
+            COIN_SYMBOL_MAPPINGS[coin_symbol]['blockcypher_network'],
+            )
+
+
+def get_forwarding_address_details(destination_address, api_key, callback_url=None,
+        coin_symbol='btc'):
+    """
+    Give a destination address and return the details of the input address
+    that will automatically forward to the destination address
+
+    Note: a blockcypher api_key is required for this method
+    """
+
+    assert is_valid_coin_symbol(coin_symbol)
+    assert api_key
+
+    url = _get_payments_url(coin_symbol=coin_symbol)
+    logger.info(url)
+
+    data = {
+            'destination': destination_address,
+            'token': api_key,
+            }
+
+    if callback_url:
+        data['callback_url'] = callback_url
+
+    r = requests.post(url, json=data, verify=True, timeout=TIMEOUT_IN_SECONDS)
+
+    return r.json()
+
+
+def get_forwarding_address(destination_address, api_key, callback_url=None, coin_symbol='btc'):
+    """
+    Give a destination address and return an input address that will
+    automatically forward to the destination address. See
+    get_forwarding_address_details if you also need the forwarding address ID.
+
+    Note: a blockcypher api_key is required for this method
+    """
+
+    resp_dict = get_forwarding_address_details(
+            destination_address,
+            api_key,
+            callback_url=callback_url,
+            coin_symbol=coin_symbol
+            )
+
+    return resp_dict['input_address']
+
+# came up with better names after it was already released
+create_forwarding_address = get_forwarding_address
+create_forwarding_address_with_details = get_forwarding_address_details
+
+
+def list_forwarding_addresses(api_key, coin_symbol='btc'):
+    '''
+    List the forwarding addresses for a certain api key
+    (and on a specific blockchain)
+    '''
+
+    assert is_valid_coin_symbol(coin_symbol)
+    assert api_key
+
+    url = _get_payments_url(coin_symbol=coin_symbol)
+    logger.info(url)
+
+    params = {'token': api_key}
+
+    r = requests.get(url, params=params, verify=True, timeout=TIMEOUT_IN_SECONDS)
+
+    return r.json()
+
+
+def delete_forwarding_address(payment_id, coin_symbol='btc'):
+    '''
+    Delete a forwarding address on a specific blockchain, using its
+    payment id
+    '''
+
+    assert payment_id
+    assert is_valid_coin_symbol(coin_symbol)
+
+    url = '%s/%s' % (_get_payments_url(coin_symbol=coin_symbol), payment_id)
+    logger.info(url)
+
+    r = requests.delete(url, verify=True, timeout=TIMEOUT_IN_SECONDS)
+
+    if r.status_code == 204:
+        return True
+    else:
+        return r.json()
+
+
+def subscribe_to_address_webhook(callback_url, subscription_address, event='tx-confirmation', confirmations=0, confidence=0.00, coin_symbol='btc', api_key=None):
+    '''
+    Subscribe to transaction webhooks on a given address.
+    Webhooks for transaction broadcast and each confirmation (up to 6).
+
+    Returns the blockcypher ID of the subscription
+    '''
+    assert is_valid_coin_symbol(coin_symbol)
+    assert is_valid_address_for_coinsymbol(subscription_address, coin_symbol)
+
+    url = '%s/%s/%s/%s/hooks' % (
+            BLOCKCYPHER_DOMAIN,
+            ENDPOINT_VERSION,
+            COIN_SYMBOL_MAPPINGS[coin_symbol]['blockcypher_code'],
+            COIN_SYMBOL_MAPPINGS[coin_symbol]['blockcypher_network'],
+            )
+    logger.info(url)
+
+    data = {
+            'event': event,
+            'url': callback_url,
+            'address': subscription_address,
+            }
+
+    if api_key:
+        data['token'] = api_key
+
+    if event == 'tx-confirmation' and confirmations:
+        data['confirmations'] = confirmations
+    elif event == 'tx-confidence' and confidence:
+        data['confidence'] = confidence
+
+    r = requests.post(url, json=data, verify=True, timeout=TIMEOUT_IN_SECONDS)
+
+    response_dict = r.json()
+
+    return response_dict['id']
+
+
+def subscribe_to_wallet_webhook(callback_url, wallet_name,
+        event='tx-confirmation', coin_symbol='btc', api_key=None):
+    '''
+    Subscribe to transaction webhooks on a given address.
+    Webhooks for transaction broadcast and each confirmation (up to 6).
+
+    Returns the blockcypher ID of the subscription
+    '''
+    assert is_valid_coin_symbol(coin_symbol)
+    assert is_valid_wallet_name(wallet_name), wallet_name
+    assert api_key
+
+    url = '%s/%s/%s/%s/hooks' % (
+            BLOCKCYPHER_DOMAIN,
+            ENDPOINT_VERSION,
+            COIN_SYMBOL_MAPPINGS[coin_symbol]['blockcypher_code'],
+            COIN_SYMBOL_MAPPINGS[coin_symbol]['blockcypher_network'],
+            )
+    logger.info(url)
+
+    data = {
+            'event': event,
+            'url': callback_url,
+            'wallet_name': wallet_name,
+            'token': api_key,
+            }
+
+    r = requests.post(url, json=data, verify=True, timeout=TIMEOUT_IN_SECONDS)
+
+    response_dict = r.json()
+
+    return response_dict['id']
+
+
+def list_webhooks(api_key, coin_symbol='btc'):
+    assert api_key, api_key
+    assert is_valid_coin_symbol(coin_symbol), coin_symbol
+
+    url = '%s/%s/%s/%s/hooks' % (
+            BLOCKCYPHER_DOMAIN,
+            ENDPOINT_VERSION,
+            COIN_SYMBOL_MAPPINGS[coin_symbol]['blockcypher_code'],
+            COIN_SYMBOL_MAPPINGS[coin_symbol]['blockcypher_network'],
+            )
+    logger.info(url)
+
+    params = {'token': api_key}
+
+    r = requests.get(url, params=params, verify=True, timeout=TIMEOUT_IN_SECONDS)
+
+    return r.json()
+
+
+def get_webhook_info(webhook_id, api_key=None, coin_symbol='btc'):
+    assert is_valid_coin_symbol(coin_symbol), coin_symbol
+
+    url = '%s/%s/%s/%s/hooks/%s' % (
+            BLOCKCYPHER_DOMAIN,
+            ENDPOINT_VERSION,
+            COIN_SYMBOL_MAPPINGS[coin_symbol]['blockcypher_code'],
+            COIN_SYMBOL_MAPPINGS[coin_symbol]['blockcypher_network'],
+            webhook_id,
+            )
+    logger.info(url)
+
+    if api_key:
+        params = {'token': api_key}
+    else:
+        params = {}
+
+    r = requests.get(url, params=params, verify=True, timeout=TIMEOUT_IN_SECONDS)
+
+    response_dict = r.json()
+    return response_dict
+
+
+def unsubscribe_from_webhook(webhook_id, api_key, coin_symbol='btc'):
+    assert is_valid_coin_symbol(coin_symbol), coin_symbol
+    assert api_key, api_key
+
+    params = {'token': api_key}
+    url = '%s/%s/%s/%s/hooks/%s' % (
+            BLOCKCYPHER_DOMAIN,
+            ENDPOINT_VERSION,
+            webhook_id,
+            COIN_SYMBOL_MAPPINGS[coin_symbol]['blockcypher_code'],
+            COIN_SYMBOL_MAPPINGS[coin_symbol]['blockcypher_network'],
+            )
+    logger.info(url)
+
+    r = requests.delete(url, params=params, verify=True, timeout=TIMEOUT_IN_SECONDS)
+
+    # Will return nothing, but we confirm the status code to be sure it worked
+    if r.status_code == 204:
+        return True
+    else:
+        return r.json()
+
+
+def send_faucet_coins(address_to_fund, satoshis, api_key, coin_symbol='bcy'):
+    '''
+    Send yourself test coins on the bitcoin or blockcypher testnet
+
+    You can see your balance info at:
+    - https://live.blockcypher.com/bcy/ for BCY
+    - https://live.blockcypher.com/btc-testnet/ for BTC Testnet
+    '''
+    assert coin_symbol in ('bcy', 'btc-testnet')
+    assert is_valid_address_for_coinsymbol(b58_address=address_to_fund, coin_symbol=coin_symbol)
+    assert satoshis > 0
+    assert api_key
+
+    url = '%s/%s/%s/%s/faucet' % (
+            BLOCKCYPHER_DOMAIN,
+            ENDPOINT_VERSION,
+            COIN_SYMBOL_MAPPINGS[coin_symbol]['blockcypher_code'],
+            COIN_SYMBOL_MAPPINGS[coin_symbol]['blockcypher_network'],
+            )
+    logger.info(url)
+
+    data = {
+            'address': address_to_fund,
+            'amount': satoshis,
+            }
+    if api_key:
+        params = {
+                'token': api_key,
+                }
+    else:
+        params = {}
+
+    r = requests.post(url, json=data, params=params, verify=True, timeout=TIMEOUT_IN_SECONDS)
+    return r.json()
+
+
+def _get_websocket_url(coin_symbol):
+
+    assert is_valid_coin_symbol(coin_symbol)
+
+    return 'wss://socket.blockcypher.com/%s/%s/%s' % (
+            ENDPOINT_VERSION,
+            COIN_SYMBOL_MAPPINGS[coin_symbol]['blockcypher_code'],
+            COIN_SYMBOL_MAPPINGS[coin_symbol]['blockcypher_network'],
+            )
+
+
+def _get_pushtx_url(coin_symbol='btc'):
+    """
+    Used for pushing hexadecimal transactions to the network
+    """
+    assert is_valid_coin_symbol(coin_symbol)
+    return '%s/%s/%s/%s/txs/push' % (
+            BLOCKCYPHER_DOMAIN,
+            ENDPOINT_VERSION,
+            COIN_SYMBOL_MAPPINGS[coin_symbol]['blockcypher_code'],
+            COIN_SYMBOL_MAPPINGS[coin_symbol]['blockcypher_network'],
+            )
+
+
+def pushtx(tx_hex, coin_symbol='btc', api_key=None):
+    '''
+    Takes a signed transaction hex binary (and coin_symbol) and broadcasts it to the bitcoin network.
+    '''
+
+    assert is_valid_coin_symbol(coin_symbol)
+
+    url = _get_pushtx_url(coin_symbol=coin_symbol)
+
+    logger.info(url)
+
+    data = {'tx': tx_hex}
+    if api_key:
+        data['token'] = api_key
+
+    r = requests.post(url, json=data, verify=True, timeout=TIMEOUT_IN_SECONDS)
+
+    return r.json()
+
+
+def decodetx(tx_hex, coin_symbol='btc', api_key=None):
+    '''
+    Takes a signed transaction hex binary (and coin_symbol) and decodes it to JSON.
+
+    Does NOT broadcast the transaction to the bitcoin network.
+    Especially useful for testing/debugging and sanity checking
+    '''
+
+    assert is_valid_coin_symbol(coin_symbol)
+
+    url = '%s/%s/%s/%s/txs/decode' % (
+            BLOCKCYPHER_DOMAIN,
+            ENDPOINT_VERSION,
+            COIN_SYMBOL_MAPPINGS[coin_symbol]['blockcypher_code'],
+            COIN_SYMBOL_MAPPINGS[coin_symbol]['blockcypher_network'],
+            )
+    logger.info(url)
+
+    data = {'tx': tx_hex}
+    if api_key:
+        data['token'] = api_key
+
+    r = requests.post(url, json=data, verify=True, timeout=TIMEOUT_IN_SECONDS)
+
+    return r.json()
+
+
+def list_wallet_names(api_key, is_hd_wallet=False, coin_symbol='btc'):
+    ''' Get all the wallets belonging to an API key '''
+    assert is_valid_coin_symbol(coin_symbol), coin_symbol
+    assert api_key
+
+    params = {'token': api_key}
+    url = '%s/%s/%s/%s/wallets%s' % (
+            BLOCKCYPHER_DOMAIN,
+            ENDPOINT_VERSION,
+            COIN_SYMBOL_MAPPINGS[coin_symbol]['blockcypher_code'],
+            COIN_SYMBOL_MAPPINGS[coin_symbol]['blockcypher_network'],
+            '/hd' if is_hd_wallet else '',
+            )
+    logger.info(url)
+    r = requests.get(url, params=params, verify=True, timeout=TIMEOUT_IN_SECONDS)
+
+    return r.json()
+
+
+def create_wallet_from_address(wallet_name, address, api_key, coin_symbol='btc'):
+    '''
+    Create a new wallet with one address
+
+    You can add addresses with the add_address_to_wallet method below
+    You can delete the wallet with the delete_wallet method below
+    '''
+    assert is_valid_address_for_coinsymbol(address, coin_symbol)
+    assert api_key
+    assert is_valid_wallet_name(wallet_name), wallet_name
+
+    data = {
+            'name': wallet_name,
+            'addresses': [address, ],
+            }
+    params = {'token': api_key}
+
+    url = '%s/%s/%s/%s/wallets' % (
+            BLOCKCYPHER_DOMAIN,
+            ENDPOINT_VERSION,
+            COIN_SYMBOL_MAPPINGS[coin_symbol]['blockcypher_code'],
+            COIN_SYMBOL_MAPPINGS[coin_symbol]['blockcypher_network'],
+            )
+    logger.info(url)
+
+    r = requests.post(url, json=data, params=params, verify=True, timeout=TIMEOUT_IN_SECONDS)
+
+    return r.json()
+
+
+def create_hd_wallet(wallet_name, xpubkey, api_key, subchain_indices=[], coin_symbol='btc'):
+    '''
+    Create a new wallet from an extended pubkey (xpub... for BTC)
+
+    You can delete the wallet with the delete_wallet method below
+    '''
+    inferred_coin_symbol = coin_symbol_from_mkey(mkey=xpubkey)
+    if inferred_coin_symbol:
+        assert inferred_coin_symbol == coin_symbol
+    assert api_key
+    assert len(wallet_name) <= 25, wallet_name
+
+    data = {
+            'name': wallet_name,
+            'extended_public_key': xpubkey,
+            }
+    params = {'token': api_key}
+
+    if subchain_indices:
+        data['subchain_indexes'] = subchain_indices
+
+    url = '%s/%s/%s/%s/wallets/hd' % (
+            BLOCKCYPHER_DOMAIN,
+            ENDPOINT_VERSION,
+            COIN_SYMBOL_MAPPINGS[coin_symbol]['blockcypher_code'],
+            COIN_SYMBOL_MAPPINGS[coin_symbol]['blockcypher_network'],
+            )
+    logger.info(url)
+
+    r = requests.post(url, json=data, params=params, verify=True, timeout=TIMEOUT_IN_SECONDS)
+
+    return r.json()
+
+
+def get_wallet_addresses(wallet_name, api_key, is_hd_wallet=False, zero_balance=None, used=None, coin_symbol='btc'):
+    '''
+    Returns a list of wallet addresses as well as some meta-data
+    '''
+    assert is_valid_coin_symbol(coin_symbol)
+    assert api_key
+    assert len(wallet_name) <= 25, wallet_name
+    assert zero_balance in (None, True, False)
+    assert used in (None, True, False)
+
+    params = {'token': api_key}
+    url = '%s/%s/%s/%s/wallets/%s%s' % (
+            BLOCKCYPHER_DOMAIN,
+            ENDPOINT_VERSION,
+            COIN_SYMBOL_MAPPINGS[coin_symbol]['blockcypher_code'],
+            COIN_SYMBOL_MAPPINGS[coin_symbol]['blockcypher_network'],
+            'hd/' if is_hd_wallet else '',  # hack!
+            wallet_name,
+            )
+    logger.info(url)
+
+    if zero_balance is True:
+        params['zerobalance'] = 'true'
+    elif zero_balance is False:
+        params['zerobalance'] = 'false'
+    if used is True:
+        params['used'] = 'true'
+    elif used is False:
+        params['used'] = 'false'
+
+    r = requests.get(url, params=params, verify=True, timeout=TIMEOUT_IN_SECONDS)
+    return r.json()
+
+
+def get_wallet_balance(wallet_name, api_key, coin_symbol='btc'):
+    '''
+    This is particularly useful over get_wallet_transactions and
+    get_wallet_addresses in cases where you have lots of addresses/transactions.
+    Much less data to return.
+    '''
+    assert is_valid_coin_symbol(coin_symbol)
+    assert api_key
+    assert len(wallet_name) <= 25, wallet_name
+
+    params = {'token': api_key}
+    url = '%s/%s/%s/%s/addrs/%s/balance' % (
+            BLOCKCYPHER_DOMAIN,
+            ENDPOINT_VERSION,
+            COIN_SYMBOL_MAPPINGS[coin_symbol]['blockcypher_code'],
+            COIN_SYMBOL_MAPPINGS[coin_symbol]['blockcypher_network'],
+            wallet_name,
+            )
+    logger.info(url)
+
+    r = requests.get(url, params=params, verify=True, timeout=TIMEOUT_IN_SECONDS)
+    return r.json()
+
+
+def get_latest_paths_from_hd_wallet_addresses(wallet_addresses):
+    '''
+    Returns a list of dicts like this (note these are full paths):
+
+    [
+        {'subchain_index': 0, 'latest_path': 'm/0/2', 'latest_address':  '1foo',},
+        {'subchain_index': 1, 'latest_path': None, 'latest_address':  None,},
+        ...
+    ]
+
+    Note that if there is no subchain_index, it will return a singleton list
+    with a 'subchain_index' entry set to None.
+    '''
+    latest_paths = []
+    for chain in wallet_addresses['chains']:
+        latest_path = None
+        latest_address = None
+        if chain['chain_addresses']:
+            latest_address = chain['chain_addresses'][-1].get('address')
+            latest_path = chain['chain_addresses'][-1].get('path')
+
+        latest_path_dict = {
+                'latest_path': latest_path,
+                'latest_address': latest_address,
+                }
+
+        if 'index' in chain:
+            index = chain['index']
+            latest_path_dict['subchain_index'] = index
+        else:
+            latest_path_dict['subchain_index'] = None
+
+        latest_paths.append(latest_path_dict)
+
+    return latest_paths
+
+
+def add_address_to_wallet(wallet_name, address, api_key, coin_symbol='btc'):
+    assert is_valid_address_for_coinsymbol(address, coin_symbol)
+    assert api_key
+    assert is_valid_wallet_name(wallet_name), wallet_name
+
+    data = {'addresses': [address, ]}
+    params = {'token': api_key}
+
+    url = '%s/%s/%s/%s/wallets/%s/addresses' % (
+            BLOCKCYPHER_DOMAIN,
+            ENDPOINT_VERSION,
+            COIN_SYMBOL_MAPPINGS[coin_symbol]['blockcypher_code'],
+            COIN_SYMBOL_MAPPINGS[coin_symbol]['blockcypher_network'],
+            wallet_name,
+            )
+    logger.info(url)
+
+    r = requests.post(url, json=data, params=params, verify=True, timeout=TIMEOUT_IN_SECONDS)
+    return r.json()
+
+
+def remove_address_from_wallet(wallet_name, address, api_key, coin_symbol='btc'):
+    assert is_valid_address_for_coinsymbol(address, coin_symbol)
+    assert api_key
+    assert is_valid_wallet_name(wallet_name), wallet_name
+
+    data = {'addresses': [address, ]}
+    params = {'token': api_key}
+
+    url = '%s/%s/%s/%s/wallets/%s/addresses' % (
+            BLOCKCYPHER_DOMAIN,
+            ENDPOINT_VERSION,
+            COIN_SYMBOL_MAPPINGS[coin_symbol]['blockcypher_code'],
+            COIN_SYMBOL_MAPPINGS[coin_symbol]['blockcypher_network'],
+            wallet_name,
+            )
+    logger.info(url)
+
+    r = requests.delete(url, json=data, params=params, verify=True, timeout=TIMEOUT_IN_SECONDS)
+
+    if r.status_code == 204:
+        return True
+    else:
+        # Didn't work
+        return r.json()
+
+
+def delete_wallet(wallet_name, api_key, is_hd_wallet=False, coin_symbol='btc'):
+    assert api_key
+    assert is_valid_wallet_name(wallet_name), wallet_name
+
+    params = {'token': api_key}
+    url = '%s/%s/%s/%s/wallets/%s%s' % (
+            BLOCKCYPHER_DOMAIN,
+            ENDPOINT_VERSION,
+            COIN_SYMBOL_MAPPINGS[coin_symbol]['blockcypher_code'],
+            COIN_SYMBOL_MAPPINGS[coin_symbol]['blockcypher_network'],
+            'hd/' if is_hd_wallet else '',  # hack!
+            wallet_name,
+            )
+    logger.info(url)
+
+    r = requests.delete(url, params=params, verify=True, timeout=TIMEOUT_IN_SECONDS)
+    if r.status_code == 204:
+        return True
+    else:
+        # Didn't work
+        return r.json()
+
+
+def generate_multisig_address(pubkey_list, script_type='multisig-2-of-3', coin_symbol='btc'):
+
+    for pubkey in pubkey_list:
+        uses_only_hash_chars(pubkey), pubkey
+
+    err_msg = '%s incompatible with %s' % (script_type, pubkey_list)
+    assert(len(pubkey_list) == int(script_type[-1])), err_msg
+
+    url = '%s/%s/%s/%s/addrs' % (
+            BLOCKCYPHER_DOMAIN,
+            ENDPOINT_VERSION,
+            COIN_SYMBOL_MAPPINGS[coin_symbol]['blockcypher_code'],
+            COIN_SYMBOL_MAPPINGS[coin_symbol]['blockcypher_network'],
+            )
+    logger.info(url)
+
+    data = {
+            'pubkeys': pubkey_list,
+            'script_type': script_type,
+            }
+
+    r = requests.post(url, json=data, verify=True, timeout=TIMEOUT_IN_SECONDS)
+
+    return r.json()
+
+
+def create_unsigned_tx(inputs, outputs, change_address=None,
+        include_tosigntx=False, verify_tosigntx=False, min_confirmations=0,
+        preference='high', coin_symbol='btc', api_key=None):
+    '''
+    Create a new transaction to sign. Doesn't ask for or involve private keys.
+    Behind the scenes, blockcypher will:
+    1) Fetch unspent outputs
+    2) Decide which make the most sense to consume for the given transaction
+    3) Return an unsigned transaction for you to sign
+
+    min_confirmations is the minimum number of confirmations an unspent output
+    must have in order to be included in a transaction
+
+    tosign_tx is the raw tx which can be decoded to verify the transaction
+    you're signing matches what you want to sign. You can also verify:
+    sha256(sha256(tosign_tx))== tosign
+
+    verify_tosigntx will take the raw tx data in tosign_tx and run the
+    verification for you and protect you against a malicious or compromised
+    blockcypher server
+
+    Inputs is a list of either:
+    - {'address': '1abcxyz...'} that will be included in the TX
+    - {'wallet_name': 'bar', 'wallet_token': 'yourtoken'} that was previously registered and will be used
+      to choose which addresses/inputs are included in the TX
+
+    Details here: http://dev.blockcypher.com/#generic_transactions
+    '''
+
+    # Lots of defensive checks
+    assert type(inputs) is list, inputs
+    assert type(outputs) is list, outputs
+    assert len(inputs) >= 1, inputs
+    assert len(outputs) >= 1, outputs
+
+    inputs_cleaned = []
+    for input_obj in inputs:
+        # `input` is a reserved word
+        if 'address' in input_obj:
+            address = input_obj['address']
+            assert is_valid_address_for_coinsymbol(
+                    b58_address=address,
+                    coin_symbol=coin_symbol,
+                    ), address
+            inputs_cleaned.append({
+                'addresses': [address, ],
+                })
+        elif 'wallet_name' in input_obj and 'wallet_token' in input_obj:
+            # good behavior
+            inputs_cleaned.append(input_obj)
+        else:
+            raise Exception('Invalid Input: %s' % input_obj)
+
+    outputs_cleaned = []
+    sweep_funds = False
+    for output in outputs:
+        assert 'value' in output, output
+        assert type(output['value']) is int, output['value']
+        if output['value'] == -1:
+            sweep_funds = True
+            assert not change_address, 'Change Address Supplied for Sweep TX'
+
+        # note that API requires the singleton list 'addresses' which is
+        # intentionally hidden away from the user here
+        assert 'address' in output, output
+        assert is_valid_address_for_coinsymbol(
+                b58_address=output['address'],
+                coin_symbol=coin_symbol,
+                )
+        outputs_cleaned.append({
+            'value': output['value'],
+            'addresses': [output['address'], ],
+            })
+
+    if change_address:
+        assert is_valid_address_for_coinsymbol(b58_address=change_address,
+                coin_symbol=coin_symbol), change_address
+
+    assert preference in ('high', 'medium', 'low', 'zero'), preference
+
+    # Beginning of method code
+    url = '%s/%s/%s/%s/txs/new' % (
+            BLOCKCYPHER_DOMAIN,
+            ENDPOINT_VERSION,
+            COIN_SYMBOL_MAPPINGS[coin_symbol]['blockcypher_code'],
+            COIN_SYMBOL_MAPPINGS[coin_symbol]['blockcypher_network'],
+            )
+    logger.info(url)
+
+    data = {
+            'inputs': inputs_cleaned,
+            'outputs': outputs_cleaned,
+            'preference': preference,
+            }
+    if min_confirmations:
+        data['confirmations'] = min_confirmations
+    if change_address:
+        data['change_address'] = change_address
+
+    if include_tosigntx or verify_tosigntx:
+        params = {'includeToSignTx': 'true'}  # Nasty hack
+    else:
+        params = {}
+
+    # Nasty Hack - remove when API updated
+    if 'wallet_token' in inputs[0]:
+        params['token'] = inputs[0]['wallet_token']
+    elif api_key:
+        params['token'] = api_key
+
+    r = requests.post(url, json=data, params=params, verify=True, timeout=TIMEOUT_IN_SECONDS)
+
+    unsigned_tx = r.json()
+
+    if verify_tosigntx:
+        tx_is_correct, err_msg = verify_unsigned_tx(
+                unsigned_tx=unsigned_tx,
+                inputs=inputs,
+                outputs=outputs,
+                sweep_funds=sweep_funds,
+                change_address=change_address,
+                coin_symbol=coin_symbol,
+                )
+        if not tx_is_correct:
+            print(unsigned_tx)  # for debug
+            raise('TX Verification Error: %s' % err_msg)
+
+    return unsigned_tx
+
+
+def verify_unsigned_tx(unsigned_tx, inputs, outputs, sweep_funds=False,
+        change_address=None, coin_symbol='btc'):
+    '''
+    Takes an unsigned transaction and what was used to build it (in
+    create_unsigned_tx) and verifies that tosign_tx matches what is being
+    signed and what was requestsed to be signed
+
+    Returns if valid:
+        (True, '')
+    Returns if invalid:
+        (False, 'err_msg')
+    '''
+    if not (change_address or sweep_funds):
+        err_msg = 'Cannot Verify Without Developer Supplying Change Address (or Sweeping)'
+        return False, err_msg
+
+    if 'tosign_tx' not in unsigned_tx:
+        err_msg = 'tosign_tx not in API response:\n%s' % unsigned_tx
+        return False, err_msg
+
+    output_addr_list = [x['address'] for x in outputs]
+    if change_address:
+        output_addr_list.append(change_address)
+
+    assert len(unsigned_tx['tosign_tx']) == len(unsigned_tx['tosign']), unsigned_tx
+    for cnt, tosign_tx_toverify in enumerate(unsigned_tx['tosign_tx']):
+
+        # Confirm tosign is the dsha256 of tosign_tx
+        if double_sha256(tosign_tx_toverify) != unsigned_tx['tosign'][cnt]:
+            err_msg = 'double_sha256(%s) =! %s' % (tosign_tx_toverify,
+                    unsigned_tx['tosign'][cnt])
+            print(unsigned_tx)
+            return False, err_msg
+
+        try:
+            txn_outputs_response_dict = get_txn_outputs_dict(
+                    raw_tx_hex=tosign_tx_toverify,
+                    output_addr_list=output_addr_list,
+                    coin_symbol=coin_symbol,
+                    )
+        except Exception as inst:
+            # Could be wrong output addresses, keep print statement for debug
+            print(unsigned_tx)
+            print(coin_symbol)
+            return False, str(inst)
+
+        if sweep_funds:
+            # output adresses are already confirmed in `get_txn_outputs`,
+            # which was called by `get_txn_outputs_dict`
+            # no point in confirming values for a sweep
+            continue
+
+        else:
+            # get rid of change address as tx fee (which affects value)
+            # is determined by blockcypher and can't be known up front
+            try:
+                txn_outputs_response_dict.pop(change_address)
+            except KeyError:
+                # This is possible in the case of change address not needed
+                pass
+
+        user_outputs = compress_txn_outputs(outputs)
+        if txn_outputs_response_dict != user_outputs:
+            # TODO: more helpful error message
+            err_msg = 'API Response Ouputs != Supplied Outputs\n\n%s\n\n%s' % (
+                    txn_outputs_response_dict, user_outputs)
+            return False, err_msg
+
+    return True, ''
+
+
+def get_input_addresses(unsigned_tx):
+    '''
+    Helper function to get the addresses needed used in an unsigned transaction.
+    You will next have to retrieve the keys for these addreses in order to sign.
+
+    Depending on how they are generated, unsigned transactions often use
+    inputs whose address would be hard to know in advance, hence this step.
+
+    Note: if the same address is used in multiple inputs, it will be returned
+    multiple times.
+    '''
+    addresses = []
+    for input_obj in unsigned_tx['tx']['inputs']:
+        # TODO: confirm this will work for multisig
+        addresses.append(input_obj['addresses'][0])
+    return addresses
+
+
+def make_tx_signatures(txs_to_sign, privkey_list, pubkey_list):
+    """
+    Loops through txs_to_sign and makes signatures using privkey_list and pubkey_list
+
+    Not sure what privkeys and pubkeys to supply?
+    Use get_input_addresses to return a list of addresses.
+    Matching those addresses to keys is up to you and how you store your private keys.
+    """
+    assert len(privkey_list) == len(pubkey_list) == len(txs_to_sign)
+    # in the event of multiple inputs using the same pub/privkey,
+    # that privkey should be included multiple times
+
+    signatures = []
+    for cnt, tx_to_sign in enumerate(txs_to_sign):
+        sig = der_encode_sig(*ecdsa_raw_sign(tx_to_sign.rstrip(' \t\r\n\0'), privkey_list[cnt]))
+        assert ecdsa_raw_verify(tx_to_sign, der_decode_sig(sig), pubkey_list[cnt])
+        signatures.append(sig)
+    return signatures
+
+
+def broadcast_signed_transaction(unsigned_tx, signatures, pubkeys, coin_symbol='btc'):
+    '''
+    Broadcasts the transaction from create_unsigned_tx
+    '''
+    assert len(unsigned_tx['tosign']) == len(signatures)
+    assert 'errors' not in unsigned_tx
+
+    url = '%s/%s/%s/%s/txs/send' % (
+            BLOCKCYPHER_DOMAIN,
+            ENDPOINT_VERSION,
+            COIN_SYMBOL_MAPPINGS[coin_symbol]['blockcypher_code'],
+            COIN_SYMBOL_MAPPINGS[coin_symbol]['blockcypher_network'],
+            )
+    logger.info(url)
+
+    data = unsigned_tx.copy()
+    data['signatures'] = signatures
+    data['pubkeys'] = pubkeys
+
+    r = requests.post(url, json=data, verify=True, timeout=TIMEOUT_IN_SECONDS)
+
+    response_dict = r.json()
+
+    if response_dict.get('tx') and response_dict.get('received'):
+        response_dict['tx']['received'] = parser.parse(response_dict['tx']['received'])
+
+    return response_dict
+
+
+def simple_spend(from_privkey, to_address, to_satoshis, change_address=None,
+        privkey_is_compressed=True, api_key=None, coin_symbol='btc'):
+    '''
+    Simple method to spend from one address to another.
+
+    Signature takes place locally (client-side) after unsigned transaction is verified.
+
+    Returns the tx_hash of the newly broadcast tx.
+
+    If no change_address specified, change will be sent back to sender address
+
+    To sweep, set to_satoshis=-1
+
+    Compressed public keys (and their corresponding addresses) have been the standard since v0.6,
+    set privkey_is_compressed=False if using uncompressed addresses.
+    '''
+    assert is_valid_coin_symbol(coin_symbol), coin_symbol
+    assert type(to_satoshis) is int, to_satoshis
+
+    if privkey_is_compressed:
+        from_pubkey = compress(privkey_to_pubkey(from_privkey))
+    else:
+        from_pubkey = privkey_to_pubkey(from_privkey)
+    from_address = pubkey_to_address(
+            pubkey=from_pubkey,
+            # this method only supports paying from pubkey anyway
+            magicbyte=COIN_SYMBOL_MAPPINGS[coin_symbol]['vbyte_pubkey'],
+            )
+
+    inputs = [{'address': from_address}, ]
+    logger.info('inputs: %s' % inputs)
+    outputs = [{'address': to_address, 'value': to_satoshis}, ]
+    logger.info('outputs: %s' % outputs)
+
+    # will fail loudly if tx doesn't verify client-side
+    unsigned_tx = create_unsigned_tx(
+        inputs=inputs,
+        outputs=outputs,
+        # may build with no change address, but if so will verify change in next step
+        # done for extra security in case of client-side bug in change address generation
+        change_address=change_address,
+        coin_symbol=coin_symbol,
+        verify_tosigntx=False,  # will verify in next step
+        include_tosigntx=True,
+        api_key=api_key,
+        )
+    logger.info('unsigned_tx: %s' % unsigned_tx)
+
+    if 'errors' in unsigned_tx:
+        print('TX Error(s): Tx NOT Signed or Broadcast')
+        for error in unsigned_tx['errors']:
+            print(error['error'])
+        # Abandon
+        raise Exception('Build Unsigned TX Error')
+
+    if change_address:
+        change_address_to_use = change_address
+    else:
+        change_address_to_use = from_address
+
+    tx_is_correct, err_msg = verify_unsigned_tx(
+            unsigned_tx=unsigned_tx,
+            inputs=inputs,
+            outputs=outputs,
+            sweep_funds=bool(to_satoshis == -1),
+            change_address=change_address_to_use,
+            coin_symbol=coin_symbol,
+            )
+    if not tx_is_correct:
+        print(unsigned_tx)  # for debug
+        raise('TX Verification Error: %s' % err_msg)
+
+    privkey_list, pubkey_list = [], []
+    for _ in unsigned_tx['tx']['inputs']:
+        privkey_list.append(from_privkey)
+        pubkey_list.append(from_pubkey)
+    logger.info('privkey_list: %s' % privkey_list)
+    logger.info('pubkey_list: %s' % pubkey_list)
+
+    # sign locally
+    tx_signatures = make_tx_signatures(
+            txs_to_sign=unsigned_tx['tosign'],
+            privkey_list=privkey_list,
+            pubkey_list=pubkey_list,
+            )
+    logger.info('tx_signatures: %s' % tx_signatures)
+
+    # broadcast TX
+    broadcasted_tx = broadcast_signed_transaction(
+            unsigned_tx=unsigned_tx,
+            signatures=tx_signatures,
+            pubkeys=pubkey_list,
+            coin_symbol=coin_symbol,
+    )
+    logger.info('broadcasted_tx: %s' % broadcasted_tx)
+
+    if 'errors' in broadcasted_tx:
+        print('TX Error(s): Tx May NOT Have Been Broadcast')
+        for error in broadcasted_tx['errors']:
+            print(error['error'])
+        print(broadcasted_tx)
+        return
+
+    return broadcasted_tx['tx']['hash']
+
+
+def embed_data(to_embed, api_key, data_is_hex=True, coin_symbol='btc'):
+    assert is_valid_coin_symbol(coin_symbol), coin_symbol
+    assert api_key
+
+    url = '%s/%s/%s/%s/txs/data' % (
+            BLOCKCYPHER_DOMAIN,
+            ENDPOINT_VERSION,
+            COIN_SYMBOL_MAPPINGS[coin_symbol]['blockcypher_code'],
+            COIN_SYMBOL_MAPPINGS[coin_symbol]['blockcypher_network'],
+            )
+    logger.info(url)
+
+    params = {'token': api_key}
+
+    data = {'data': to_embed}
+    if not data_is_hex:
+        data['encoding'] = 'string'
+
+    r = requests.post(url, json=data, params=params, verify=True, timeout=TIMEOUT_IN_SECONDS)
+
+    return r.json()
+
+
+def _get_metadata_url(coin_symbol, address, tx_hash, block_hash):
+    '''
+    Assume that one and only one of (address, tx_hash, block_hash) exists
+    '''
+    base_url = '%s/%s/%s/%s/%%s/%%s/meta' % (
+            BLOCKCYPHER_DOMAIN,
+            ENDPOINT_VERSION,
+            COIN_SYMBOL_MAPPINGS[coin_symbol]['blockcypher_code'],
+            COIN_SYMBOL_MAPPINGS[coin_symbol]['blockcypher_network'],
+            )
+    if address:
+        url = base_url % ('addrs', address)
+    elif tx_hash:
+        url = base_url % ('txs', tx_hash)
+    elif block_hash:
+        url = base_url % ('blocks', block_hash)
+
+    logger.info(url)
+    return url
+
+
+def _is_valid_metadata_identifier(coin_symbol, address, tx_hash, block_hash):
+    err_msg = 'Please supply only one of: address, tx_hash, or block_hash'
+    assert sum([1 for x in (address, tx_hash, block_hash) if x]) == 1, err_msg
+
+    if address:
+        assert is_valid_address_for_coinsymbol(
+                b58_address=address,
+                coin_symbol=coin_symbol), address
+    elif tx_hash:
+        assert is_valid_hash(tx_hash), tx_hash
+    elif block_hash:
+        assert is_valid_block_representation(
+                block_representation=block_hash,
+                coin_symbol=coin_symbol)
+    else:
+        raise Exception('Logic Fail: This Should Not Be Possible')
+
+
+def get_metadata(address=None, tx_hash=None, block_hash=None, api_key=None, private=True, coin_symbol='btc'):
+    '''
+    Get metadata using blockcypher's API.
+
+    This is data on blockcypher's servers and not embedded into the bitcoin (or other) blockchain.
+    '''
+    assert is_valid_coin_symbol(coin_symbol), coin_symbol
+    assert api_key or not private, 'Cannot see private metadata without an API key'
+
+    _is_valid_metadata_identifier(
+            coin_symbol=coin_symbol,
+            address=address,
+            tx_hash=tx_hash,
+            block_hash=block_hash,
+            )
+
+    url = _get_metadata_url(
+            coin_symbol=coin_symbol,
+            address=address,
+            tx_hash=tx_hash,
+            block_hash=block_hash,
+            )
+
+    params = {}
+    if api_key:
+        params['token'] = api_key
+    if private:
+        params['private'] = 'true'
+
+    r = requests.get(url, params=params, verify=True, timeout=TIMEOUT_IN_SECONDS)
+
+    response_dict = r.json()
+
+    return response_dict
+
+
+def put_metadata(metadata_dict, address=None, tx_hash=None, block_hash=None, api_key=None, private=True, coin_symbol='btc'):
+    '''
+    Embed metadata using blockcypher's API.
+
+    This is not embedded into the bitcoin (or other) blockchain,
+    and is only stored on blockcypher's servers.
+    '''
+    assert is_valid_coin_symbol(coin_symbol), coin_symbol
+    assert api_key
+    assert metadata_dict and type(metadata_dict) is dict, metadata_dict
+
+    _is_valid_metadata_identifier(
+            coin_symbol=coin_symbol,
+            address=address,
+            tx_hash=tx_hash,
+            block_hash=block_hash,
+            )
+
+    url = _get_metadata_url(
+            coin_symbol=coin_symbol,
+            address=address,
+            tx_hash=tx_hash,
+            block_hash=block_hash,
+            )
+
+    params = {'token': api_key}
+    if private:
+        params['private'] = 'true'
+
+    r = requests.put(url, json=metadata_dict, params=params, verify=True, timeout=TIMEOUT_IN_SECONDS)
+
+    # Will return nothing, but we confirm the status code to be sure it worked
+    if r.status_code == 204:
+        return True
+    else:
+        # return the exact text
+        return r.json()
+
+
+def delete_metadata(address=None, tx_hash=None, block_hash=None, api_key=None, coin_symbol='btc'):
+    '''
+    Only available for metadata that was embedded privately.
+    '''
+    assert is_valid_coin_symbol(coin_symbol), coin_symbol
+    assert api_key
+
+    _is_valid_metadata_identifier(
+            coin_symbol=coin_symbol,
+            address=address,
+            tx_hash=tx_hash,
+            block_hash=block_hash,
+            )
+
+    url = _get_metadata_url(
+            coin_symbol=coin_symbol,
+            address=address,
+            tx_hash=tx_hash,
+            block_hash=block_hash,
+            )
+
+    params = {'token': api_key}
+
+    r = requests.delete(url, params=params, verify=True, timeout=TIMEOUT_IN_SECONDS)
+
+    # Will return nothing, but we confirm the status code to be sure it worked
+    if r.status_code == 204:
+        return True
+    else:
+        return r.json()