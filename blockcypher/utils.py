--- conflicted
+++ resolved
@@ -1,16 +1,16 @@
 import re
-<<<<<<< HEAD
+
 from collections import OrderedDict
 from decimal import Decimal
 from hashlib import sha256
-=======
+
 from concurrent.futures.thread import ThreadPoolExecutor
 from functools import partial
 from typing import Callable, Sequence, Tuple, List
 
 from .constants import SHA_COINS, SCRYPT_COINS, ETHASH_COINS, COIN_SYMBOL_SET, COIN_SYMBOL_MAPPINGS, FIRST4_MKEY_CS_MAPPINGS_UPPER, UNIT_CHOICES, UNIT_MAPPINGS
 from .crypto import script_to_address
->>>>>>> dac3bc6c
+
 
 from bitcoin import safe_from_hex, deserialize
 
