import os
import unittest

<<<<<<< HEAD
from blockcypher import create_unsigned_tx, create_hd_wallet, derive_hd_address, delete_wallet
from blockcypher import generate_new_address, generate_multisig_address
from blockcypher import get_address_details, get_addresses_details
from blockcypher import get_broadcast_transactions, get_transaction_details
from blockcypher import list_wallet_names
from blockcypher import simple_spend, simple_spend_p2sh
from blockcypher.utils import is_valid_address, uses_only_hash_chars
from blockcypher.utils import is_valid_hash
=======
from blockcypher.utils import is_valid_hash, delegate_task

from blockcypher import simple_spend, simple_spend_p2sh
from blockcypher import get_broadcast_transactions, get_transaction_details
from blockcypher import get_address_details, get_addresses_details
from blockcypher import list_wallet_names
from blockcypher import create_unsigned_tx, create_hd_wallet, derive_hd_address, delete_wallet
from blockcypher import generate_new_address, generate_multisig_address
from blockcypher import send_faucet_coins

from blockcypher.utils import is_valid_address, uses_only_hash_chars

import os
import time

>>>>>>> 9946f7b2

BC_API_KEY = os.getenv('BC_API_KEY')
assert BC_API_KEY, 'Blockcypher API KEY Required for Unit Tests'


class TestUtils(unittest.TestCase):

    def setUp(self):
        # first BTC block hash:
        self.valid_hash = '000000000019d6689c085ae165831e934ff763ae46a2a6c172b3f1b60a8ce26f'
        self.invalid_hash = 'X'

    def test_valid_hash(self):
        assert is_valid_hash(self.valid_hash), self.valid_hash

    def test_invalid_hash(self):
        assert not is_valid_hash(self.invalid_hash), self.invalid_hash


class GetAddressesDetails(unittest.TestCase):

    def setUp(self):
        pass

    def test_get_addresses_details(self):
        addresses_details = get_addresses_details(
            address_list=[
                # 2 of the first used BTC addresses
                '1HLoD9E4SDFFPDiYfNYnkBLQ85Y51J3Zb1',
                '1FvzCLoTPGANNjWoUo6jUGuAG3wg1w4YjR',
            ],
            coin_symbol='btc',
            txn_limit=None,
            api_key=BC_API_KEY,
            # This way the test result never changes:
            before_bh=4,
            include_script=True,
        )

        assert len(addresses_details) == 2

        for addr_obj in addresses_details:
            address = addr_obj.get('address')
            if address == '1HLoD9E4SDFFPDiYfNYnkBLQ85Y51J3Zb1':
                assert len(addr_obj['txrefs']) == 1
                assert addr_obj['txrefs'][0][
                           'tx_hash'] == '9b0fc92260312ce44e74ef369f5c66bbb85848f2eddd5a7a1cde251e54ccfdd5'
                assert addr_obj['txrefs'][0]['block_height'] == 2
                assert addr_obj['txrefs'][0]['confirmed'] is not None
                assert addr_obj['txrefs'][0]['tx_input_n'] == -1
                assert addr_obj['txrefs'][0]['tx_output_n'] == 0
            elif address == '1FvzCLoTPGANNjWoUo6jUGuAG3wg1w4YjR':
                assert len(addresses_details[1]['txrefs']) == 1
                assert addr_obj['txrefs'][0][
                           'tx_hash'] == '999e1c837c76a1b7fbb7e57baf87b309960f5ffefbf2a9b95dd890602272f644'
                assert addr_obj['txrefs'][0]['block_height'] == 3
                assert addr_obj['txrefs'][0]['confirmed'] is not None
                assert addr_obj['txrefs'][0]['tx_input_n'] == -1
                assert addr_obj['txrefs'][0]['tx_output_n'] == 0
            else:
                assert False, 'Invalid address: %s' % address
            for txref in addr_obj['txrefs']:
                assert 'script' in txref, txref


@unittest.SkipTest
class CreateUnsignedTX(unittest.TestCase):

    def setUp(self):
        pass

    def test_create_basic_unsigned(self):
        # This address I previously sent funds to but threw out the private key
        result = create_unsigned_tx(
            inputs=[
                {'address': 'BwvSPyMWVL1gkp5FZdrGXLpHj2ZJyJYLVB'},
            ],
            outputs=[
                {
                    'value': -1,
                    # p2sh address for extra measure
                    'address': 'Dbc9fnf1Kqct7zvfNTiwr6HjvDfPYaFSNg',
                },
            ],
            change_address=None,
            include_tosigntx=True,
            # will test signature returned locally:
            verify_tosigntx=True,
            coin_symbol='bcy',
            api_key=BC_API_KEY,
        )
        self.assertNotIn('errors', result)

    def test_create_ps2h_unsigned(self):
        # This address I previously sent funds to but threw out the private key
        result = create_unsigned_tx(
            inputs=[
                {
                    'pubkeys': [
                        '036f5ca449944655b5c580ff6686bdd19123d1003b41f49f4b603f53e33f70a2d1',
                        '03e93a754aa03dedbe032e5be051bce031db4337c48fbbcf970d1b27bb25a07964',
                        '02582061ab1dba9d6b5b4e6e29f9da2bd590862f1b1e8566f405eb1d92898eafee',
                    ],
                    'script_type': 'multisig-2-of-3'
                },
            ],
            outputs=[
                {
                    'value': -1,
                    'address': 'CFr99841LyMkyX5ZTGepY58rjXJhyNGXHf',
                },
            ],
            change_address=None,
            include_tosigntx=True,
            # will test signature returned locally:
            verify_tosigntx=True,
            coin_symbol='bcy',
            api_key=BC_API_KEY,
        )
        self.assertNotIn('errors', result)

    def test_create_nulldata_unsigned(self):
        # This address I previously sent funds to but threw out the private key
        result = create_unsigned_tx(
            inputs=[
                {'address': 'BwvSPyMWVL1gkp5FZdrGXLpHj2ZJyJYLVB'},
            ],
            outputs=[
                # embed some null-data
                {
                    'value': 0,
                    'script_type': 'null-data',
                    'script': '6a06010203040506',
                },
            ],
            change_address='CFr99841LyMkyX5ZTGepY58rjXJhyNGXHf',
            include_tosigntx=True,
            # will test signature returned locally:
            verify_tosigntx=True,
            coin_symbol='bcy',
            api_key=BC_API_KEY,
        )
        self.assertNotIn('errors', result)

    def test_create_from_inputs(self):
        result = create_unsigned_tx(
            inputs=[
                {
                    'prev_hash': 'b56c936ec5512e03761b3ef7614d00fa54d6931abe6903efa6f8792dc3305a69',
                    'output_index': 0
                },
                {
                    'prev_hash': 'fe313e2c309b4f256157ec4ebcf55652eaedb8a16d429df26c5ba205dd40ad27',
                    'output_index': 0
                },
                {
                    'prev_hash': '12f30c25afafcb42171e7052c9596c93a3e81b0d2b9051f8cf25ce44693e24ba',
                    'output_index': 0
                },
                {
                    'prev_hash': '0affbdc61b86a05944ce0bc167be60106925d631abb38258c5cdc1764002796d',
                    'output_index': 0
                },
                {
                    'prev_hash': '31746be47c39337b8c054a165da407122725162363e5b9d0b8062cde3ef06f7d',
                    'output_index': 0
                }
            ],
            outputs=[
                {
                    'value': 1,
                    'address': 'Dbc9fnf1Kqct7zvfNTiwr6HjvDfPYaFSNg',
                },
            ],
            preference="low",
            change_address='CFr99841LyMkyX5ZTGepY58rjXJhyNGXHf',
            include_tosigntx=True,
            verify_tosigntx=True,
            coin_symbol='bcy',
            api_key=BC_API_KEY,
        )
        self.assertNotIn('errors', result)


class GetAddressDetails(unittest.TestCase):

    @unittest.SkipTest
    def test_fetching_unspents(self):
        # This address I previously sent funds to but threw out the private key
        address_details = get_address_details(
            address='C3B3dU12vpCVh2jfmGFdqLe5KWxtZfXW8j',
            coin_symbol='bcy',
            txn_limit=None,
            api_key=BC_API_KEY,
            unspent_only=True,
            show_confidence=False,  # don't return confidence info
            # This way the test result never changes:
            before_bh=592822,
            include_script=True,
        )
        assert len(address_details['txrefs']) == 1
        assert address_details['txrefs'][0][
                   'tx_hash'] == 'b12c4b0ab466c9bbd05da88b3be1a13229c85a6edd2869e01e6a557c8a5cca2b'
        assert address_details['txrefs'][0]['block_height'] == 592821
        assert address_details['txrefs'][0]['tx_input_n'] == -1
        assert address_details['txrefs'][0]['tx_output_n'] == 0
        assert address_details['txrefs'][0]['value'] == 1000000
        assert address_details['txrefs'][0]['spent'] is False
        assert address_details['txrefs'][0]['double_spend'] is False
        assert address_details['txrefs'][0]['confirmed'] is not None
        for txref in address_details['txrefs']:
            assert 'script' in txref, txref

    def test_get_address_details_before(self):
        address_details = get_address_details(
            address='1HLoD9E4SDFFPDiYfNYnkBLQ85Y51J3Zb1',
            coin_symbol='btc',
            txn_limit=None,
            api_key=BC_API_KEY,
            show_confidence=False,  # don't return confidence info
            # This way the test result never changes:
            before_bh=4,
        )

        # first TX
        assert len(address_details['txrefs']) == 1
        assert address_details['txrefs'][0][
                   'tx_hash'] == '9b0fc92260312ce44e74ef369f5c66bbb85848f2eddd5a7a1cde251e54ccfdd5'
        assert address_details['txrefs'][0]['block_height'] == 2
        assert address_details['txrefs'][0]['confirmed'] is not None
        assert address_details['txrefs'][0]['tx_input_n'] == -1
        assert address_details['txrefs'][0]['tx_output_n'] == 0

    def test_get_address_details_after(self):
        address_details = get_address_details(
            address='1HLoD9E4SDFFPDiYfNYnkBLQ85Y51J3Zb1',
            coin_symbol='btc',
            api_key=BC_API_KEY,
            show_confidence=False,  # don't return confidence info
            # Exclude first result
            after_bh=4,
            txn_limit=1,
        )

        assert len(address_details['txrefs']) == 1
        assert address_details['txrefs'][0][
                   'tx_hash'] != '9b0fc92260312ce44e74ef369f5c66bbb85848f2eddd5a7a1cde251e54ccfdd5'
        assert address_details['txrefs'][0]['block_height'] != 2


class GetUnconfirmedTXInfo(unittest.TestCase):

    def test_unconfirmed_tx_confidence(self):
        # fetch a recent tx hash (assume BTC will always have an unconfirmed TX):
        recent_tx_hash = get_broadcast_transactions(
            coin_symbol='btc',
            api_key=BC_API_KEY,
            limit=1,
        )[0]['hash']
        # get confidence info for it
        tx_details = get_transaction_details(
            tx_hash=recent_tx_hash,
            coin_symbol='btc',
            limit=1,
            tx_input_offset=None,
            tx_output_offset=None,
            include_hex=False,
            confidence_only=True,
            api_key=BC_API_KEY,
        )

        assert 'receive_count' in tx_details, tx_details
        assert 'preference' in tx_details, tx_details
        assert 'age_millis' in tx_details, tx_details
        assert 'confidence' in tx_details, tx_details
        assert 0 <= tx_details['confidence'] <= 1, tx_details


@unittest.SkipTest
class CompressedTXSign(unittest.TestCase):

    def setUp(self):
        self.bcy_faucet_addr = 'CFr99841LyMkyX5ZTGepY58rjXJhyNGXHf'
        self.to_send_satoshis = 1


        # generate a new address
        response_dict = generate_new_address(
                    coin_symbol='bcy',
                    api_key=BC_API_KEY,
                    )

        # Note: this is BCY testnet coin, which is completely worthless and available here for free:
        # https://accounts.blockcypher.com/blockcypher-faucet
        self.bcy_pub_addr = response_dict['address']
        self.bcy_privkey_hex = response_dict['private']
        self.bcy_privkey_wif = response_dict['wif']


        # fund it
        faucet_response_dict = send_faucet_coins(self.bcy_pub_addr,100000000,BC_API_KEY)

        # check that we have a hash
        assert 'tx_ref' in faucet_response_dict, faucet_response_dict

        # wait a minute for the transaction to be confirmed
        time.sleep(60)

    def test_simple_spend_hex(self):
        tx_hash = simple_spend(
            from_privkey=self.bcy_privkey_hex,
            to_address=self.bcy_faucet_addr,
            to_satoshis=self.to_send_satoshis,
            privkey_is_compressed=True,
            api_key=BC_API_KEY,
            coin_symbol='bcy',
        )
        # confirm details (esp that change sent back to sender address)
        tx_details = get_transaction_details(
            tx_hash=tx_hash,
            coin_symbol='bcy',
            api_key=BC_API_KEY,
        )

        for input_obj in tx_details['inputs']:
            assert len(input_obj['addresses']) == 1, input_obj['addresses']
            assert input_obj['addresses'][0] == self.bcy_pub_addr
            assert input_obj['script_type'] == 'pay-to-pubkey-hash'

        for output_obj in tx_details['outputs']:
            assert len(output_obj['addresses']) == 1, input_obj['addresses']
            assert output_obj['script_type'] == 'pay-to-pubkey-hash'

            if output_obj['addresses'][0] == self.bcy_pub_addr:
                # this is change
                output_obj['value'] > 0
            elif output_obj['addresses'][0] == self.bcy_faucet_addr:
                # this is the tx
                output_obj['value'] == self.to_send_satoshis
            else:
                raise Exception('Invalid Output Address: %s' % output_obj['addresses'][0])

    def test_simple_spend_wif(self):
        tx_hash = simple_spend(
            from_privkey=self.bcy_privkey_wif,
            to_address=self.bcy_faucet_addr,
            to_satoshis=self.to_send_satoshis,
            privkey_is_compressed=True,
            api_key=BC_API_KEY,
            coin_symbol='bcy',
        )
        # confirm details (esp that change sent back to sender address)
        tx_details = get_transaction_details(
            tx_hash=tx_hash,
            coin_symbol='bcy',
            api_key=BC_API_KEY,
        )

        for input_obj in tx_details['inputs']:
            assert len(input_obj['addresses']) == 1, input_obj['addresses']
            assert input_obj['addresses'][0] == self.bcy_pub_addr
            assert input_obj['script_type'] == 'pay-to-pubkey-hash'

        for output_obj in tx_details['outputs']:
            assert len(output_obj['addresses']) == 1, input_obj['addresses']
            assert output_obj['script_type'] == 'pay-to-pubkey-hash'

            if output_obj['addresses'][0] == self.bcy_pub_addr:
                # this is change
                output_obj['value'] > 0
            elif output_obj['addresses'][0] == self.bcy_faucet_addr:
                # this is the tx
                output_obj['value'] == self.to_send_satoshis
            else:
                raise Exception('Invalid Output Address: %s' % output_obj['addresses'][0])

    def test_simple_spend_p2sh(self):
        from_addr = 'Dpuo6iMtoZW3oNsNuALHTEyyw55fBMxiqE'
        # keys that went into building from_addr
        all_from_pubkeys = [
            '022d1d33c917e0c1ca677b8c6d47ee55b59880630afe8290517fc7de640ce257f5',
            '038a5f1bd7eeb34f53a014f81bfd50869cf6d972ee2bef078f6b67d4c8dd9432b2',
            '033796355300f6a50602f701fcf06baebf8b160553e100852703a9363522227a53',
        ]
        # 2 of 3 of the corresponding keys above
        from_privkeys_to_use = [
            '57067d2852b5f92d18d82a09c2b658184eb85a38fe47adb8db85203a42f91e8f',
            'c4bbc144bc5351288aa46c694a32eceaff739945510cca8bdd924d1c660ff1f4'
        ]

        tx_hash = simple_spend_p2sh(
            all_from_pubkeys=all_from_pubkeys,
            from_privkeys_to_use=from_privkeys_to_use,
            to_address=self.bcy_faucet_addr,
            to_satoshis=1,
            # change addr must be explicit:
            change_address=from_addr,
            coin_symbol='bcy',
            api_key=BC_API_KEY,
        )

        # confirm details (esp that change sent back to sender address)
        tx_details = get_transaction_details(
            tx_hash=tx_hash,
            coin_symbol='bcy',
            api_key=BC_API_KEY,
        )

        for input_obj in tx_details['inputs']:
            assert len(input_obj['addresses']) == 1, input_obj['addresses']
            assert input_obj['addresses'][0] == from_addr
            assert input_obj['script_type'] == 'pay-to-script-hash'

        for output_obj in tx_details['outputs']:
            assert len(output_obj['addresses']) == 1, input_obj['addresses']

            if output_obj['addresses'][0] == from_addr:
                # this is change
                assert output_obj['script_type'] == 'pay-to-script-hash'
                output_obj['value'] > 0
            elif output_obj['addresses'][0] == self.bcy_faucet_addr:
                # this is the tx
                assert output_obj['script_type'] == 'pay-to-pubkey-hash'
                output_obj['value'] == 1
            else:
                raise Exception('Invalid Output Address: %s' % output_obj['addresses'][0])


@unittest.SkipTest
class UncompressedTXSign(unittest.TestCase):

    def setUp(self):
        self.bcy_faucet_addr = 'CFr99841LyMkyX5ZTGepY58rjXJhyNGXHf'
        self.to_send_satoshis = 1


        # generate a new address
        response_dict = generate_new_address(
                    coin_symbol='bcy',
                    api_key=BC_API_KEY,
                    )

        # Note: this is BCY testnet coin, which is completely worthless and available here for free:
        # https://accounts.blockcypher.com/blockcypher-faucet
        self.bcy_pub_addr = response_dict['address']
        self.bcy_privkey_hex = response_dict['private']
        self.bcy_privkey_wif = response_dict['wif']


        # fund it
        faucet_response_dict = send_faucet_coins(self.bcy_pub_addr,100000000,BC_API_KEY)

        # check that we have a hash
        assert 'tx_ref' in faucet_response_dict, faucet_response_dict

        # wait a minute for the transaction to be confirmed
        time.sleep(60)


    def test_simple_spend_hex(self):
        tx_hash = simple_spend(
            from_privkey=self.bcy_privkey_hex,
            to_address=self.bcy_faucet_addr,
            to_satoshis=self.to_send_satoshis,
            privkey_is_compressed=False,
            api_key=BC_API_KEY,
            coin_symbol='bcy',
        )
        # confirm details (esp that change sent back to sender address)
        tx_details = get_transaction_details(
            tx_hash=tx_hash,
            coin_symbol='bcy',
            api_key=BC_API_KEY,
        )

        for input_obj in tx_details['inputs']:
            assert len(input_obj['addresses']) == 1, input_obj['addresses']
            assert input_obj['addresses'][0] == self.bcy_pub_addr
            assert input_obj['script_type'] == 'pay-to-pubkey-hash'

        for output_obj in tx_details['outputs']:
            assert len(output_obj['addresses']) == 1, input_obj['addresses']
            assert output_obj['script_type'] == 'pay-to-pubkey-hash'

            if output_obj['addresses'][0] == self.bcy_pub_addr:
                # this is change
                output_obj['value'] > 0
            elif output_obj['addresses'][0] == self.bcy_faucet_addr:
                # this is the tx
                output_obj['value'] == self.to_send_satoshis
            else:
                raise Exception('Invalid Output Address: %s' % output_obj['addresses'][0])

    def test_simple_spend_wif(self):
        tx_hash = simple_spend(
            from_privkey=self.bcy_privkey_wif,
            to_address=self.bcy_faucet_addr,
            to_satoshis=self.to_send_satoshis,
            privkey_is_compressed=False,
            api_key=BC_API_KEY,
            coin_symbol='bcy',
        )
        # confirm details (esp that change sent back to sender address)
        tx_details = get_transaction_details(
            tx_hash=tx_hash,
            coin_symbol='bcy',
            api_key=BC_API_KEY,
        )

        for input_obj in tx_details['inputs']:
            assert len(input_obj['addresses']) == 1, input_obj['addresses']
            assert input_obj['addresses'][0] == self.bcy_pub_addr
            assert input_obj['script_type'] == 'pay-to-pubkey-hash'

        for output_obj in tx_details['outputs']:
            assert len(output_obj['addresses']) == 1, input_obj['addresses']
            assert output_obj['script_type'] == 'pay-to-pubkey-hash'

            if output_obj['addresses'][0] == self.bcy_pub_addr:
                # this is change
                output_obj['value'] > 0
            elif output_obj['addresses'][0] == self.bcy_faucet_addr:
                # this is the tx
                output_obj['value'] == self.to_send_satoshis
            else:
                raise Exception('Invalid Output Address: %s' % output_obj['addresses'][0])


class GenerateAddressServerSide(unittest.TestCase):

    def test_generate_single_addr(self):
        for coin_symbol in ('btc', 'btc-testnet', 'doge', 'dash', 'ltc', 'bcy'):
            response_dict = generate_new_address(
                coin_symbol=coin_symbol,
                api_key=BC_API_KEY,
            )
            assert is_valid_address(response_dict['address']), response_dict
            assert uses_only_hash_chars(response_dict['private']), response_dict
            assert uses_only_hash_chars(response_dict['public']), response_dict
            assert 'wif' in response_dict, response_dict

    def test_generate_multisig_addr(self):
        # http://www.soroushjp.com/2014/12/20/bitcoin-multisig-the-hard-way-understanding-raw-multisignature-bitcoin-transactions/
        response_dict = generate_multisig_address(
            pubkey_list=[
                '04a882d414e478039cd5b52a92ffb13dd5e6bd4515497439dffd691a0f12af9575fa349b5694ed3155b136f09e63975a1700c9f4d4df849323dac06cf3bd6458cd',
                '046ce31db9bdd543e72fe3039a1f1c047dab87037c36a669ff90e28da1848f640de68c2fe913d363a51154a0c62d7adea1b822d05035077418267b1a1379790187',
                '0411ffd36c70776538d079fbae117dc38effafb33304af83ce4894589747aee1ef992f63280567f52f5ba870678b4ab4ff6c8ea600bd217870a8b4f1f09f3a8e83'
            ],
            script_type='multisig-2-of-3',
            coin_symbol='btc',
            api_key=BC_API_KEY,
        )
        assert response_dict['address'] == '347N1Thc213QqfYCz3PZkjoJpNv5b14kBd', response_dict


class RegisterHDWallet(unittest.TestCase):
    def test_register_btc_wallet(self):
        result = create_hd_wallet(
            "blockcypher-testsuite-btc",
            "xpub661MyMwAqRbcGHGJXmM5jX85xJtNmjLgyzs7LpCwBnpfK8SF7TktReXmEt2NzuDhi4NCRanpCRynoewDE6Psuptz7gDW1Uxbfsf56GEfmgo",
            coin_symbol='btc',
            api_key=BC_API_KEY
        )
        wallets = list_wallet_names(api_key=BC_API_KEY)['wallet_names']
        self.assertIn('blockcypher-testsuite-btc', wallets)
        derivation_response = derive_hd_address(
            api_key=BC_API_KEY,
            wallet_name="blockcypher-testsuite-btc",
            num_addresses=1,
            subchain_index=0,
            coin_symbol="btc",
        )
        list_addresses = ["14a2zs9YhAxEo3xworxiJML47STab1LZMe", "18ZNuW7HEdMrM7ASfDESN7r5mTBHPPEjyo"]
        self.assertIn(derivation_response['chains'][0]['chain_addresses'][0]['address'], list_addresses)

        delete_wallet(
            'blockcypher-testsuite-btc',
            coin_symbol='btc',
            api_key=BC_API_KEY,
            is_hd_wallet=True)


<<<<<<< HEAD
class SimpleSpendTX(unittest.TestCase):

    def setUp(self):
        pass

    def test_simple_spend(self):
        # Use address from other test or documentation to attempt a simple_spend.
        result = simple_spend(
            from_privkey='97838249d77bfa65f97be02b63fd1b7bb6a58474c7c22784a0da63993d1c2f90',
            to_address='C1rGdt7QEPGiwPMFhNKNhHmyoWpa5X92pn',
            to_satoshis=1000000,
            coin_symbol='bcy',
            preference='medium',
            api_key=BC_API_KEY
        )

        self.assertIsNotNone(result)
=======
class TestDelegateTask(unittest.TestCase):

    def test_delegate(self):
        tranx = 'f854aebae95150b379cc1187d848d58225f3c4157fe992bcd166f58bd5063449'
        result = delegate_task(get_transaction_details, workers=2, use_max=False, args=[tranx])
        self.assertIsNotNone(result)
        self.assertNotIn('errors', result)
        self.assertIn('hash', result)
        self.assertEquals(result['hash'], tranx)
>>>>>>> 9946f7b2


if __name__ == '__main__':
    unittest.main(failfast=True)<|MERGE_RESOLUTION|>--- conflicted
+++ resolved
@@ -1,16 +1,6 @@
 import os
 import unittest
 
-<<<<<<< HEAD
-from blockcypher import create_unsigned_tx, create_hd_wallet, derive_hd_address, delete_wallet
-from blockcypher import generate_new_address, generate_multisig_address
-from blockcypher import get_address_details, get_addresses_details
-from blockcypher import get_broadcast_transactions, get_transaction_details
-from blockcypher import list_wallet_names
-from blockcypher import simple_spend, simple_spend_p2sh
-from blockcypher.utils import is_valid_address, uses_only_hash_chars
-from blockcypher.utils import is_valid_hash
-=======
 from blockcypher.utils import is_valid_hash, delegate_task
 
 from blockcypher import simple_spend, simple_spend_p2sh
@@ -25,8 +15,6 @@
 
 import os
 import time
-
->>>>>>> 9946f7b2
 
 BC_API_KEY = os.getenv('BC_API_KEY')
 assert BC_API_KEY, 'Blockcypher API KEY Required for Unit Tests'
@@ -609,8 +597,6 @@
             api_key=BC_API_KEY,
             is_hd_wallet=True)
 
-
-<<<<<<< HEAD
 class SimpleSpendTX(unittest.TestCase):
 
     def setUp(self):
@@ -628,7 +614,7 @@
         )
 
         self.assertIsNotNone(result)
-=======
+
 class TestDelegateTask(unittest.TestCase):
 
     def test_delegate(self):
@@ -638,7 +624,6 @@
         self.assertNotIn('errors', result)
         self.assertIn('hash', result)
         self.assertEquals(result['hash'], tranx)
->>>>>>> 9946f7b2
 
 
 if __name__ == '__main__':
